--- conflicted
+++ resolved
@@ -352,10 +352,6 @@
                                     } catch {
                                         if !(error is CancellationError) {
                                             print("Search error: \(error)")
-                                            await MainActor.run {
-                                                searchResults = []
-                                                isSearching = false
-                                            }
                                         }
                                     }
                                 }
@@ -689,12 +685,6 @@
             searching = false
         } else {
             mid = (left + right) / 2
-            // Ensure mid is within bounds
-            if mid >= 0 && mid < sortedMovies.count {
-                searching = true
-            } else {
-                searching = false
-            }
         }
     }
 }
@@ -1071,7 +1061,6 @@
 
 // MARK: - Content View
 struct ContentView: View {
-    @StateObject private var authService = AuthenticationService()
     @StateObject private var store = MovieStore()
     @State private var showingAddMovie = false
     @State private var editMode: EditMode = .inactive
@@ -1095,102 +1084,66 @@
     }
 
     var body: some View {
-        Group {
-            if authService.currentUser != nil {
-                NavigationView {
-                    VStack(spacing: 0) {
-                        // Filter bar
-                        ScrollView(.horizontal, showsIndicators: false) {
-                            HStack(spacing: 8) {
-                                Button(action: { showingFilters = true }) {
-                                    HStack {
-                                        Image(systemName: "line.3.horizontal.decrease.circle")
-                                        Text("Filters")
-                                    }
+        NavigationStack {
+            VStack(spacing: 0) {
+                // Filter bar
+                ScrollView(.horizontal, showsIndicators: false) {
+                    HStack(spacing: 8) {
+                        Button(action: { showingFilters = true }) {
+                            HStack {
+                                Image(systemName: "line.3.horizontal.decrease.circle")
+                                Text("Filters")
+                            }
+                            .padding(.horizontal, 12)
+                            .padding(.vertical, 6)
+                            .background(Color.accentColor.opacity(0.1))
+                            .cornerRadius(8)
+                        }
+                        
+                        if selectedMediaType != nil || !selectedGenres.isEmpty {
+                            Button(action: { clearFilters() }) {
+                                Text("Clear")
                                     .padding(.horizontal, 12)
                                     .padding(.vertical, 6)
-                                    .background(Color.accentColor.opacity(0.1))
+                                    .background(Color.gray.opacity(0.1))
                                     .cornerRadius(8)
+                            }
+                        }
+                    }
+                    .padding(.horizontal, UI.hPad)
+                    .padding(.vertical, 8)
+                }
+                .background(Color(.systemBackground))
+
+                List {
+                    ForEach(filteredMovies) { movie in
+                        MovieRow(
+                            movie: movie,
+                            position: filteredMovies.firstIndex(of: movie)! + 1,
+                            accessory: accessory(for: movie),
+                            onTap: {
+                                if editMode.isEditing == false {
+                                    selectedMovie = movie
                                 }
-                                
-                                if selectedMediaType != nil || !selectedGenres.isEmpty {
-                                    Button(action: { clearFilters() }) {
-                                        Text("Clear")
-                                            .padding(.horizontal, 12)
-                                            .padding(.vertical, 6)
-                                            .background(Color.gray.opacity(0.1))
-                                            .cornerRadius(8)
-                                    }
-                                }
-                            }
-                            .padding(.horizontal, UI.hPad)
-                            .padding(.vertical, 8)
-                        }
-                        .background(Color(.systemBackground))
-
-                        List {
-                            ForEach(filteredMovies) { movie in
-                                MovieRow(
-                                    movie: movie,
-                                    position: filteredMovies.firstIndex(of: movie)! + 1,
-                                    accessory: accessory(for: movie),
-                                    onTap: {
-                                        if editMode.isEditing == false {
-                                            selectedMovie = movie
-                                        }
-                                    },
-                                    editMode: editMode
-                                )
-                                .listRowSeparator(.hidden)
-                                .listRowInsets(
-                                    EdgeInsets(top: UI.vGap, leading: UI.hPad,
-                                               bottom: UI.vGap, trailing: UI.hPad))
-                            }
-                        }
-                        .listStyle(.plain)
-                    }
-                    .navigationTitle("My Movies")
-                    .toolbar {
-                        ToolbarItem(placement: .navigationBarTrailing) {
-                            Button(action: { showingAddMovie = true }) {
-                                Image(systemName: "plus.circle.fill")
-                                    .font(.title2)
-                            }
-                        }
-                        ToolbarItem(placement: .navigationBarLeading) {
-                            EditButton()
-                        }
-                        ToolbarItem(placement: .navigationBarTrailing) {
-                            Button(action: {
-                                do {
-                                    try authService.signOut()
-                                } catch {
-                                    print("Error signing out: \(error)")
-                                }
-                            }) {
-                                Image(systemName: "rectangle.portrait.and.arrow.right")
-                            }
-                        }
-                    }
-                    .environment(\.editMode, $editMode)
-                    .sheet(isPresented: $showingAddMovie) {
-                        AddMovieView(store: store)
-                    }
-                    .sheet(isPresented: $showingFilters) {
-                        FilterView(
-                            selectedMediaType: $selectedMediaType,
-                            selectedGenres: $selectedGenres,
-                            availableGenres: availableGenres
+                            },
+                            editMode: editMode
                         )
-                    }
-                    .navigationDestination(item: $selectedMovie) { movie in
-                        TMDBMovieDetailView(movie: movie)
-                    }
-                }
-<<<<<<< HEAD
-            } else {
-                AuthView()
-=======
+                        .listRowSeparator(.hidden)
+                        .listRowInsets(
+                            EdgeInsets(top: UI.vGap, leading: UI.hPad,
+                                       bottom: UI.vGap, trailing: UI.hPad))
+                    }
+                }
+                .listStyle(.plain)
+            }
+            .navigationTitle("My Movies")
+            .toolbar {
+                ToolbarItem(placement: .navigationBarTrailing) {
+                    Button(action: { showingAddMovie = true }) {
+                        Image(systemName: "plus.circle.fill")
+                            .font(.title2)
+                    }
+                }
                 ToolbarItem(placement: .navigationBarLeading) {
                     EditButton()
                 }
@@ -1215,9 +1168,9 @@
             }
             .navigationDestination(item: $selectedMovie) { movie in
                 TMDBMovieDetailView(movie: movie)
->>>>>>> 0b69cbf1
-            }
-        }
+            }
+        }
+        .navigationViewStyle(.stack)
     }
 
     private func clearFilters() {
