//
//  CannesApp.swift
//  Cannes
//
//  Created by Aamir Lacewala on 5/21/25.
//

import SwiftUI
import FirebaseCore
<<<<<<< HEAD

class AppDelegate: NSObject, UIApplicationDelegate {
    func application(_ application: UIApplication,
                    didFinishLaunchingWithOptions launchOptions: [UIApplication.LaunchOptionsKey : Any]? = nil) -> Bool {
        FirebaseApp.configure()
        return true
    }
}

@main
struct CannesApp: App {
    @UIApplicationDelegateAdaptor(AppDelegate.self) var delegate
=======

@main
struct CannesApp: App {
    @StateObject private var authService = FirebaseAuthService()
    
    init() {
        FirebaseApp.configure()
    }
>>>>>>> 0b69cbf1
    
    var body: some Scene {
        WindowGroup {
            if authService.isAuthenticated {
                ContentView()
                    .environmentObject(authService)
            } else {
                AuthView()
                    .environmentObject(authService)
            }
        }
    }
}<|MERGE_RESOLUTION|>--- conflicted
+++ resolved
@@ -7,20 +7,6 @@
 
 import SwiftUI
 import FirebaseCore
-<<<<<<< HEAD
-
-class AppDelegate: NSObject, UIApplicationDelegate {
-    func application(_ application: UIApplication,
-                    didFinishLaunchingWithOptions launchOptions: [UIApplication.LaunchOptionsKey : Any]? = nil) -> Bool {
-        FirebaseApp.configure()
-        return true
-    }
-}
-
-@main
-struct CannesApp: App {
-    @UIApplicationDelegateAdaptor(AppDelegate.self) var delegate
-=======
 
 @main
 struct CannesApp: App {
@@ -29,7 +15,6 @@
     init() {
         FirebaseApp.configure()
     }
->>>>>>> 0b69cbf1
     
     var body: some Scene {
         WindowGroup {
