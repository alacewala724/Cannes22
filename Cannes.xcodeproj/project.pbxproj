// !$*UTF8*$!
{
	archiveVersion = 1;
	classes = {
	};
	objectVersion = 77;
	objects = {

/* Begin PBXBuildFile section */
<<<<<<< HEAD
		604B5DF02DE7A3CD007C3D1C /* FirebaseAI in Frameworks */ = {isa = PBXBuildFile; productRef = 604B5DEF2DE7A3CD007C3D1C /* FirebaseAI */; };
		604B5DF22DE7A3CD007C3D1C /* FirebaseAnalytics in Frameworks */ = {isa = PBXBuildFile; productRef = 604B5DF12DE7A3CD007C3D1C /* FirebaseAnalytics */; };
		604B5DF42DE7A3CD007C3D1C /* FirebaseAnalyticsOnDeviceConversion in Frameworks */ = {isa = PBXBuildFile; productRef = 604B5DF32DE7A3CD007C3D1C /* FirebaseAnalyticsOnDeviceConversion */; };
		604B5DF62DE7A3CD007C3D1C /* FirebaseAnalyticsWithoutAdIdSupport in Frameworks */ = {isa = PBXBuildFile; productRef = 604B5DF52DE7A3CD007C3D1C /* FirebaseAnalyticsWithoutAdIdSupport */; };
		604B5DF82DE7A3CD007C3D1C /* FirebaseAppCheck in Frameworks */ = {isa = PBXBuildFile; productRef = 604B5DF72DE7A3CD007C3D1C /* FirebaseAppCheck */; };
		604B5DFA2DE7A46E007C3D1C /* FirebaseAppDistribution-Beta in Frameworks */ = {isa = PBXBuildFile; productRef = 604B5DF92DE7A46E007C3D1C /* FirebaseAppDistribution-Beta */; };
		604B5DFC2DE7A46E007C3D1C /* FirebaseAuth in Frameworks */ = {isa = PBXBuildFile; productRef = 604B5DFB2DE7A46E007C3D1C /* FirebaseAuth */; };
		604B5DFE2DE7A46E007C3D1C /* FirebaseAuthCombine-Community in Frameworks */ = {isa = PBXBuildFile; productRef = 604B5DFD2DE7A46E007C3D1C /* FirebaseAuthCombine-Community */; };
		604B5E002DE7A46E007C3D1C /* FirebaseCore in Frameworks */ = {isa = PBXBuildFile; productRef = 604B5DFF2DE7A46E007C3D1C /* FirebaseCore */; };
		604B5E022DE7A46E007C3D1C /* FirebaseCrashlytics in Frameworks */ = {isa = PBXBuildFile; productRef = 604B5E012DE7A46E007C3D1C /* FirebaseCrashlytics */; };
		604B5E042DE7A46E007C3D1C /* FirebaseDatabase in Frameworks */ = {isa = PBXBuildFile; productRef = 604B5E032DE7A46E007C3D1C /* FirebaseDatabase */; };
		604B5E062DE7A46E007C3D1C /* FirebaseDynamicLinks in Frameworks */ = {isa = PBXBuildFile; productRef = 604B5E052DE7A46E007C3D1C /* FirebaseDynamicLinks */; };
		604B5E082DE7A46E007C3D1C /* FirebaseFirestore in Frameworks */ = {isa = PBXBuildFile; productRef = 604B5E072DE7A46E007C3D1C /* FirebaseFirestore */; };
		604B5E0A2DE7A46E007C3D1C /* FirebaseFirestoreCombine-Community in Frameworks */ = {isa = PBXBuildFile; productRef = 604B5E092DE7A46E007C3D1C /* FirebaseFirestoreCombine-Community */; };
		604B5E0C2DE7A46E007C3D1C /* FirebaseFunctions in Frameworks */ = {isa = PBXBuildFile; productRef = 604B5E0B2DE7A46E007C3D1C /* FirebaseFunctions */; };
		604B5E0E2DE7A46E007C3D1C /* FirebaseFunctionsCombine-Community in Frameworks */ = {isa = PBXBuildFile; productRef = 604B5E0D2DE7A46E007C3D1C /* FirebaseFunctionsCombine-Community */; };
		604B5E102DE7A46E007C3D1C /* FirebaseInAppMessaging-Beta in Frameworks */ = {isa = PBXBuildFile; productRef = 604B5E0F2DE7A46E007C3D1C /* FirebaseInAppMessaging-Beta */; };
		604B5E122DE7A46E007C3D1C /* FirebaseInstallations in Frameworks */ = {isa = PBXBuildFile; productRef = 604B5E112DE7A46E007C3D1C /* FirebaseInstallations */; };
		604B5E142DE7A46E007C3D1C /* FirebaseMLModelDownloader in Frameworks */ = {isa = PBXBuildFile; productRef = 604B5E132DE7A46E007C3D1C /* FirebaseMLModelDownloader */; };
		604B5E162DE7A46E007C3D1C /* FirebaseMessaging in Frameworks */ = {isa = PBXBuildFile; productRef = 604B5E152DE7A46E007C3D1C /* FirebaseMessaging */; };
		604B5E182DE7A46E007C3D1C /* FirebasePerformance in Frameworks */ = {isa = PBXBuildFile; productRef = 604B5E172DE7A46E007C3D1C /* FirebasePerformance */; };
		604B5E1A2DE7A46E007C3D1C /* FirebaseRemoteConfig in Frameworks */ = {isa = PBXBuildFile; productRef = 604B5E192DE7A46E007C3D1C /* FirebaseRemoteConfig */; };
		604B5E1C2DE7A46E007C3D1C /* FirebaseStorage in Frameworks */ = {isa = PBXBuildFile; productRef = 604B5E1B2DE7A46E007C3D1C /* FirebaseStorage */; };
		604B5E1E2DE7A46E007C3D1C /* FirebaseStorageCombine-Community in Frameworks */ = {isa = PBXBuildFile; productRef = 604B5E1D2DE7A46E007C3D1C /* FirebaseStorageCombine-Community */; };
		604B5E202DE7A46E007C3D1C /* FirebaseVertexAI in Frameworks */ = {isa = PBXBuildFile; productRef = 604B5E1F2DE7A46E007C3D1C /* FirebaseVertexAI */; };
=======
		60604A232DE7C03900F5332C /* FirebaseCore in Frameworks */ = {isa = PBXBuildFile; productRef = 60604A222DE7C03900F5332C /* FirebaseCore */; };
		60604A252DE7C06900F5332C /* FirebaseAuth in Frameworks */ = {isa = PBXBuildFile; productRef = 60604A242DE7C06900F5332C /* FirebaseAuth */; };
		60604A2B2DE7C6EF00F5332C /* FirebaseStorage in Frameworks */ = {isa = PBXBuildFile; productRef = 60604A2A2DE7C6EF00F5332C /* FirebaseStorage */; };
		60604A2D2DE7C6EF00F5332C /* FirebaseStorageCombine-Community in Frameworks */ = {isa = PBXBuildFile; productRef = 60604A2C2DE7C6EF00F5332C /* FirebaseStorageCombine-Community */; };
		60604A302DE7C71800F5332C /* FirebaseFirestore in Frameworks */ = {isa = PBXBuildFile; productRef = 60604A2F2DE7C71800F5332C /* FirebaseFirestore */; };
		60604A322DE7CAB500F5332C /* FirebaseFirestoreCombine-Community in Frameworks */ = {isa = PBXBuildFile; productRef = 60604A312DE7CAB500F5332C /* FirebaseFirestoreCombine-Community */; };
>>>>>>> 0b69cbf1
/* End PBXBuildFile section */

/* Begin PBXContainerItemProxy section */
		60BABA102DDD9E6B00EABB2E /* PBXContainerItemProxy */ = {
			isa = PBXContainerItemProxy;
			containerPortal = 60BAB9FA2DDD9E6800EABB2E /* Project object */;
			proxyType = 1;
			remoteGlobalIDString = 60BABA012DDD9E6800EABB2E;
			remoteInfo = Cannes;
		};
		60BABA1A2DDD9E6B00EABB2E /* PBXContainerItemProxy */ = {
			isa = PBXContainerItemProxy;
			containerPortal = 60BAB9FA2DDD9E6800EABB2E /* Project object */;
			proxyType = 1;
			remoteGlobalIDString = 60BABA012DDD9E6800EABB2E;
			remoteInfo = Cannes;
		};
/* End PBXContainerItemProxy section */

/* Begin PBXFileReference section */
		60BABA022DDD9E6800EABB2E /* Cannes.app */ = {isa = PBXFileReference; explicitFileType = wrapper.application; includeInIndex = 0; path = Cannes.app; sourceTree = BUILT_PRODUCTS_DIR; };
		60BABA0F2DDD9E6B00EABB2E /* CannesTests.xctest */ = {isa = PBXFileReference; explicitFileType = wrapper.cfbundle; includeInIndex = 0; path = CannesTests.xctest; sourceTree = BUILT_PRODUCTS_DIR; };
		60BABA192DDD9E6B00EABB2E /* CannesUITests.xctest */ = {isa = PBXFileReference; explicitFileType = wrapper.cfbundle; includeInIndex = 0; path = CannesUITests.xctest; sourceTree = BUILT_PRODUCTS_DIR; };
/* End PBXFileReference section */

/* Begin PBXFileSystemSynchronizedRootGroup section */
		60BABA042DDD9E6800EABB2E /* Cannes */ = {
			isa = PBXFileSystemSynchronizedRootGroup;
			path = Cannes;
			sourceTree = "<group>";
		};
		60BABA122DDD9E6B00EABB2E /* CannesTests */ = {
			isa = PBXFileSystemSynchronizedRootGroup;
			path = CannesTests;
			sourceTree = "<group>";
		};
		60BABA1C2DDD9E6B00EABB2E /* CannesUITests */ = {
			isa = PBXFileSystemSynchronizedRootGroup;
			path = CannesUITests;
			sourceTree = "<group>";
		};
/* End PBXFileSystemSynchronizedRootGroup section */

/* Begin PBXFrameworksBuildPhase section */
		60BAB9FF2DDD9E6800EABB2E /* Frameworks */ = {
			isa = PBXFrameworksBuildPhase;
			buildActionMask = 2147483647;
			files = (
<<<<<<< HEAD
				604B5DF22DE7A3CD007C3D1C /* FirebaseAnalytics in Frameworks */,
				604B5E082DE7A46E007C3D1C /* FirebaseFirestore in Frameworks */,
				604B5DF42DE7A3CD007C3D1C /* FirebaseAnalyticsOnDeviceConversion in Frameworks */,
				604B5E122DE7A46E007C3D1C /* FirebaseInstallations in Frameworks */,
				604B5DF02DE7A3CD007C3D1C /* FirebaseAI in Frameworks */,
				604B5DF82DE7A3CD007C3D1C /* FirebaseAppCheck in Frameworks */,
				604B5E102DE7A46E007C3D1C /* FirebaseInAppMessaging-Beta in Frameworks */,
				604B5DF62DE7A3CD007C3D1C /* FirebaseAnalyticsWithoutAdIdSupport in Frameworks */,
				604B5DFC2DE7A46E007C3D1C /* FirebaseAuth in Frameworks */,
				604B5E0E2DE7A46E007C3D1C /* FirebaseFunctionsCombine-Community in Frameworks */,
				604B5E1E2DE7A46E007C3D1C /* FirebaseStorageCombine-Community in Frameworks */,
				604B5DFA2DE7A46E007C3D1C /* FirebaseAppDistribution-Beta in Frameworks */,
				604B5E202DE7A46E007C3D1C /* FirebaseVertexAI in Frameworks */,
				604B5E1C2DE7A46E007C3D1C /* FirebaseStorage in Frameworks */,
				604B5E1A2DE7A46E007C3D1C /* FirebaseRemoteConfig in Frameworks */,
				604B5E022DE7A46E007C3D1C /* FirebaseCrashlytics in Frameworks */,
				604B5E162DE7A46E007C3D1C /* FirebaseMessaging in Frameworks */,
				604B5E142DE7A46E007C3D1C /* FirebaseMLModelDownloader in Frameworks */,
				604B5E182DE7A46E007C3D1C /* FirebasePerformance in Frameworks */,
				604B5E042DE7A46E007C3D1C /* FirebaseDatabase in Frameworks */,
				604B5E002DE7A46E007C3D1C /* FirebaseCore in Frameworks */,
				604B5DFE2DE7A46E007C3D1C /* FirebaseAuthCombine-Community in Frameworks */,
				604B5E0C2DE7A46E007C3D1C /* FirebaseFunctions in Frameworks */,
				604B5E062DE7A46E007C3D1C /* FirebaseDynamicLinks in Frameworks */,
				604B5E0A2DE7A46E007C3D1C /* FirebaseFirestoreCombine-Community in Frameworks */,
=======
				60604A232DE7C03900F5332C /* FirebaseCore in Frameworks */,
				60604A252DE7C06900F5332C /* FirebaseAuth in Frameworks */,
				60604A2D2DE7C6EF00F5332C /* FirebaseStorageCombine-Community in Frameworks */,
				60604A322DE7CAB500F5332C /* FirebaseFirestoreCombine-Community in Frameworks */,
				60604A302DE7C71800F5332C /* FirebaseFirestore in Frameworks */,
				60604A2B2DE7C6EF00F5332C /* FirebaseStorage in Frameworks */,
>>>>>>> 0b69cbf1
			);
			runOnlyForDeploymentPostprocessing = 0;
		};
		60BABA0C2DDD9E6B00EABB2E /* Frameworks */ = {
			isa = PBXFrameworksBuildPhase;
			buildActionMask = 2147483647;
			files = (
			);
			runOnlyForDeploymentPostprocessing = 0;
		};
		60BABA162DDD9E6B00EABB2E /* Frameworks */ = {
			isa = PBXFrameworksBuildPhase;
			buildActionMask = 2147483647;
			files = (
			);
			runOnlyForDeploymentPostprocessing = 0;
		};
/* End PBXFrameworksBuildPhase section */

/* Begin PBXGroup section */
		60604A2E2DE7C71800F5332C /* Frameworks */ = {
			isa = PBXGroup;
			children = (
			);
			name = Frameworks;
			sourceTree = "<group>";
		};
		60BAB9F92DDD9E6800EABB2E = {
			isa = PBXGroup;
			children = (
				60BABA042DDD9E6800EABB2E /* Cannes */,
				60BABA122DDD9E6B00EABB2E /* CannesTests */,
				60BABA1C2DDD9E6B00EABB2E /* CannesUITests */,
				60604A2E2DE7C71800F5332C /* Frameworks */,
				60BABA032DDD9E6800EABB2E /* Products */,
			);
			sourceTree = "<group>";
		};
		60BABA032DDD9E6800EABB2E /* Products */ = {
			isa = PBXGroup;
			children = (
				60BABA022DDD9E6800EABB2E /* Cannes.app */,
				60BABA0F2DDD9E6B00EABB2E /* CannesTests.xctest */,
				60BABA192DDD9E6B00EABB2E /* CannesUITests.xctest */,
			);
			name = Products;
			sourceTree = "<group>";
		};
/* End PBXGroup section */

/* Begin PBXNativeTarget section */
		60BABA012DDD9E6800EABB2E /* Cannes */ = {
			isa = PBXNativeTarget;
			buildConfigurationList = 60BABA232DDD9E6B00EABB2E /* Build configuration list for PBXNativeTarget "Cannes" */;
			buildPhases = (
				60BAB9FE2DDD9E6800EABB2E /* Sources */,
				60BAB9FF2DDD9E6800EABB2E /* Frameworks */,
				60BABA002DDD9E6800EABB2E /* Resources */,
			);
			buildRules = (
			);
			dependencies = (
			);
			fileSystemSynchronizedGroups = (
				60BABA042DDD9E6800EABB2E /* Cannes */,
			);
			name = Cannes;
			packageProductDependencies = (
<<<<<<< HEAD
				604B5DEF2DE7A3CD007C3D1C /* FirebaseAI */,
				604B5DF12DE7A3CD007C3D1C /* FirebaseAnalytics */,
				604B5DF32DE7A3CD007C3D1C /* FirebaseAnalyticsOnDeviceConversion */,
				604B5DF52DE7A3CD007C3D1C /* FirebaseAnalyticsWithoutAdIdSupport */,
				604B5DF72DE7A3CD007C3D1C /* FirebaseAppCheck */,
				604B5DF92DE7A46E007C3D1C /* FirebaseAppDistribution-Beta */,
				604B5DFB2DE7A46E007C3D1C /* FirebaseAuth */,
				604B5DFD2DE7A46E007C3D1C /* FirebaseAuthCombine-Community */,
				604B5DFF2DE7A46E007C3D1C /* FirebaseCore */,
				604B5E012DE7A46E007C3D1C /* FirebaseCrashlytics */,
				604B5E032DE7A46E007C3D1C /* FirebaseDatabase */,
				604B5E052DE7A46E007C3D1C /* FirebaseDynamicLinks */,
				604B5E072DE7A46E007C3D1C /* FirebaseFirestore */,
				604B5E092DE7A46E007C3D1C /* FirebaseFirestoreCombine-Community */,
				604B5E0B2DE7A46E007C3D1C /* FirebaseFunctions */,
				604B5E0D2DE7A46E007C3D1C /* FirebaseFunctionsCombine-Community */,
				604B5E0F2DE7A46E007C3D1C /* FirebaseInAppMessaging-Beta */,
				604B5E112DE7A46E007C3D1C /* FirebaseInstallations */,
				604B5E132DE7A46E007C3D1C /* FirebaseMLModelDownloader */,
				604B5E152DE7A46E007C3D1C /* FirebaseMessaging */,
				604B5E172DE7A46E007C3D1C /* FirebasePerformance */,
				604B5E192DE7A46E007C3D1C /* FirebaseRemoteConfig */,
				604B5E1B2DE7A46E007C3D1C /* FirebaseStorage */,
				604B5E1D2DE7A46E007C3D1C /* FirebaseStorageCombine-Community */,
				604B5E1F2DE7A46E007C3D1C /* FirebaseVertexAI */,
=======
				60604A222DE7C03900F5332C /* FirebaseCore */,
				60604A242DE7C06900F5332C /* FirebaseAuth */,
				60604A2A2DE7C6EF00F5332C /* FirebaseStorage */,
				60604A2C2DE7C6EF00F5332C /* FirebaseStorageCombine-Community */,
				60604A2F2DE7C71800F5332C /* FirebaseFirestore */,
				60604A312DE7CAB500F5332C /* FirebaseFirestoreCombine-Community */,
>>>>>>> 0b69cbf1
			);
			productName = Cannes;
			productReference = 60BABA022DDD9E6800EABB2E /* Cannes.app */;
			productType = "com.apple.product-type.application";
		};
		60BABA0E2DDD9E6B00EABB2E /* CannesTests */ = {
			isa = PBXNativeTarget;
			buildConfigurationList = 60BABA262DDD9E6B00EABB2E /* Build configuration list for PBXNativeTarget "CannesTests" */;
			buildPhases = (
				60BABA0B2DDD9E6B00EABB2E /* Sources */,
				60BABA0C2DDD9E6B00EABB2E /* Frameworks */,
				60BABA0D2DDD9E6B00EABB2E /* Resources */,
			);
			buildRules = (
			);
			dependencies = (
				60BABA112DDD9E6B00EABB2E /* PBXTargetDependency */,
			);
			fileSystemSynchronizedGroups = (
				60BABA122DDD9E6B00EABB2E /* CannesTests */,
			);
			name = CannesTests;
			packageProductDependencies = (
			);
			productName = CannesTests;
			productReference = 60BABA0F2DDD9E6B00EABB2E /* CannesTests.xctest */;
			productType = "com.apple.product-type.bundle.unit-test";
		};
		60BABA182DDD9E6B00EABB2E /* CannesUITests */ = {
			isa = PBXNativeTarget;
			buildConfigurationList = 60BABA292DDD9E6B00EABB2E /* Build configuration list for PBXNativeTarget "CannesUITests" */;
			buildPhases = (
				60BABA152DDD9E6B00EABB2E /* Sources */,
				60BABA162DDD9E6B00EABB2E /* Frameworks */,
				60BABA172DDD9E6B00EABB2E /* Resources */,
			);
			buildRules = (
			);
			dependencies = (
				60BABA1B2DDD9E6B00EABB2E /* PBXTargetDependency */,
			);
			fileSystemSynchronizedGroups = (
				60BABA1C2DDD9E6B00EABB2E /* CannesUITests */,
			);
			name = CannesUITests;
			packageProductDependencies = (
			);
			productName = CannesUITests;
			productReference = 60BABA192DDD9E6B00EABB2E /* CannesUITests.xctest */;
			productType = "com.apple.product-type.bundle.ui-testing";
		};
/* End PBXNativeTarget section */

/* Begin PBXProject section */
		60BAB9FA2DDD9E6800EABB2E /* Project object */ = {
			isa = PBXProject;
			attributes = {
				BuildIndependentTargetsInParallel = 1;
				LastSwiftUpdateCheck = 1630;
				LastUpgradeCheck = 1630;
				TargetAttributes = {
					60BABA012DDD9E6800EABB2E = {
						CreatedOnToolsVersion = 16.3;
					};
					60BABA0E2DDD9E6B00EABB2E = {
						CreatedOnToolsVersion = 16.3;
						TestTargetID = 60BABA012DDD9E6800EABB2E;
					};
					60BABA182DDD9E6B00EABB2E = {
						CreatedOnToolsVersion = 16.3;
						TestTargetID = 60BABA012DDD9E6800EABB2E;
					};
				};
			};
			buildConfigurationList = 60BAB9FD2DDD9E6800EABB2E /* Build configuration list for PBXProject "Cannes" */;
			developmentRegion = en;
			hasScannedForEncodings = 0;
			knownRegions = (
				en,
				Base,
			);
			mainGroup = 60BAB9F92DDD9E6800EABB2E;
			minimizedProjectReferenceProxies = 1;
			packageReferences = (
<<<<<<< HEAD
				604B5DEE2DE7A3CD007C3D1C /* XCRemoteSwiftPackageReference "firebase-ios-sdk" */,
=======
				60604A1D2DE7BE2A00F5332C /* XCRemoteSwiftPackageReference "firebase-ios-sdk" */,
>>>>>>> 0b69cbf1
			);
			preferredProjectObjectVersion = 77;
			productRefGroup = 60BABA032DDD9E6800EABB2E /* Products */;
			projectDirPath = "";
			projectRoot = "";
			targets = (
				60BABA012DDD9E6800EABB2E /* Cannes */,
				60BABA0E2DDD9E6B00EABB2E /* CannesTests */,
				60BABA182DDD9E6B00EABB2E /* CannesUITests */,
			);
		};
/* End PBXProject section */

/* Begin PBXResourcesBuildPhase section */
		60BABA002DDD9E6800EABB2E /* Resources */ = {
			isa = PBXResourcesBuildPhase;
			buildActionMask = 2147483647;
			files = (
			);
			runOnlyForDeploymentPostprocessing = 0;
		};
		60BABA0D2DDD9E6B00EABB2E /* Resources */ = {
			isa = PBXResourcesBuildPhase;
			buildActionMask = 2147483647;
			files = (
			);
			runOnlyForDeploymentPostprocessing = 0;
		};
		60BABA172DDD9E6B00EABB2E /* Resources */ = {
			isa = PBXResourcesBuildPhase;
			buildActionMask = 2147483647;
			files = (
			);
			runOnlyForDeploymentPostprocessing = 0;
		};
/* End PBXResourcesBuildPhase section */

/* Begin PBXSourcesBuildPhase section */
		60BAB9FE2DDD9E6800EABB2E /* Sources */ = {
			isa = PBXSourcesBuildPhase;
			buildActionMask = 2147483647;
			files = (
			);
			runOnlyForDeploymentPostprocessing = 0;
		};
		60BABA0B2DDD9E6B00EABB2E /* Sources */ = {
			isa = PBXSourcesBuildPhase;
			buildActionMask = 2147483647;
			files = (
			);
			runOnlyForDeploymentPostprocessing = 0;
		};
		60BABA152DDD9E6B00EABB2E /* Sources */ = {
			isa = PBXSourcesBuildPhase;
			buildActionMask = 2147483647;
			files = (
			);
			runOnlyForDeploymentPostprocessing = 0;
		};
/* End PBXSourcesBuildPhase section */

/* Begin PBXTargetDependency section */
		60BABA112DDD9E6B00EABB2E /* PBXTargetDependency */ = {
			isa = PBXTargetDependency;
			target = 60BABA012DDD9E6800EABB2E /* Cannes */;
			targetProxy = 60BABA102DDD9E6B00EABB2E /* PBXContainerItemProxy */;
		};
		60BABA1B2DDD9E6B00EABB2E /* PBXTargetDependency */ = {
			isa = PBXTargetDependency;
			target = 60BABA012DDD9E6800EABB2E /* Cannes */;
			targetProxy = 60BABA1A2DDD9E6B00EABB2E /* PBXContainerItemProxy */;
		};
/* End PBXTargetDependency section */

/* Begin XCBuildConfiguration section */
		60BABA212DDD9E6B00EABB2E /* Debug */ = {
			isa = XCBuildConfiguration;
			buildSettings = {
				ALWAYS_SEARCH_USER_PATHS = NO;
				ASSETCATALOG_COMPILER_GENERATE_SWIFT_ASSET_SYMBOL_EXTENSIONS = YES;
				CLANG_ANALYZER_NONNULL = YES;
				CLANG_ANALYZER_NUMBER_OBJECT_CONVERSION = YES_AGGRESSIVE;
				CLANG_CXX_LANGUAGE_STANDARD = "gnu++20";
				CLANG_ENABLE_MODULES = YES;
				CLANG_ENABLE_OBJC_ARC = YES;
				CLANG_ENABLE_OBJC_WEAK = YES;
				CLANG_WARN_BLOCK_CAPTURE_AUTORELEASING = YES;
				CLANG_WARN_BOOL_CONVERSION = YES;
				CLANG_WARN_COMMA = YES;
				CLANG_WARN_CONSTANT_CONVERSION = YES;
				CLANG_WARN_DEPRECATED_OBJC_IMPLEMENTATIONS = YES;
				CLANG_WARN_DIRECT_OBJC_ISA_USAGE = YES_ERROR;
				CLANG_WARN_DOCUMENTATION_COMMENTS = YES;
				CLANG_WARN_EMPTY_BODY = YES;
				CLANG_WARN_ENUM_CONVERSION = YES;
				CLANG_WARN_INFINITE_RECURSION = YES;
				CLANG_WARN_INT_CONVERSION = YES;
				CLANG_WARN_NON_LITERAL_NULL_CONVERSION = YES;
				CLANG_WARN_OBJC_IMPLICIT_RETAIN_SELF = YES;
				CLANG_WARN_OBJC_LITERAL_CONVERSION = YES;
				CLANG_WARN_OBJC_ROOT_CLASS = YES_ERROR;
				CLANG_WARN_QUOTED_INCLUDE_IN_FRAMEWORK_HEADER = YES;
				CLANG_WARN_RANGE_LOOP_ANALYSIS = YES;
				CLANG_WARN_STRICT_PROTOTYPES = YES;
				CLANG_WARN_SUSPICIOUS_MOVE = YES;
				CLANG_WARN_UNGUARDED_AVAILABILITY = YES_AGGRESSIVE;
				CLANG_WARN_UNREACHABLE_CODE = YES;
				CLANG_WARN__DUPLICATE_METHOD_MATCH = YES;
				COPY_PHASE_STRIP = NO;
				DEBUG_INFORMATION_FORMAT = dwarf;
				DEVELOPMENT_TEAM = Y2D7KC96KS;
				ENABLE_STRICT_OBJC_MSGSEND = YES;
				ENABLE_TESTABILITY = YES;
				ENABLE_USER_SCRIPT_SANDBOXING = YES;
				GCC_C_LANGUAGE_STANDARD = gnu17;
				GCC_DYNAMIC_NO_PIC = NO;
				GCC_NO_COMMON_BLOCKS = YES;
				GCC_OPTIMIZATION_LEVEL = 0;
				GCC_PREPROCESSOR_DEFINITIONS = (
					"DEBUG=1",
					"$(inherited)",
				);
				GCC_WARN_64_TO_32_BIT_CONVERSION = YES;
				GCC_WARN_ABOUT_RETURN_TYPE = YES_ERROR;
				GCC_WARN_UNDECLARED_SELECTOR = YES;
				GCC_WARN_UNINITIALIZED_AUTOS = YES_AGGRESSIVE;
				GCC_WARN_UNUSED_FUNCTION = YES;
				GCC_WARN_UNUSED_VARIABLE = YES;
				IPHONEOS_DEPLOYMENT_TARGET = 18.4;
				LOCALIZATION_PREFERS_STRING_CATALOGS = YES;
				MTL_ENABLE_DEBUG_INFO = INCLUDE_SOURCE;
				MTL_FAST_MATH = YES;
				ONLY_ACTIVE_ARCH = YES;
				SDKROOT = iphoneos;
				SWIFT_ACTIVE_COMPILATION_CONDITIONS = "DEBUG $(inherited)";
				SWIFT_OPTIMIZATION_LEVEL = "-Onone";
			};
			name = Debug;
		};
		60BABA222DDD9E6B00EABB2E /* Release */ = {
			isa = XCBuildConfiguration;
			buildSettings = {
				ALWAYS_SEARCH_USER_PATHS = NO;
				ASSETCATALOG_COMPILER_GENERATE_SWIFT_ASSET_SYMBOL_EXTENSIONS = YES;
				CLANG_ANALYZER_NONNULL = YES;
				CLANG_ANALYZER_NUMBER_OBJECT_CONVERSION = YES_AGGRESSIVE;
				CLANG_CXX_LANGUAGE_STANDARD = "gnu++20";
				CLANG_ENABLE_MODULES = YES;
				CLANG_ENABLE_OBJC_ARC = YES;
				CLANG_ENABLE_OBJC_WEAK = YES;
				CLANG_WARN_BLOCK_CAPTURE_AUTORELEASING = YES;
				CLANG_WARN_BOOL_CONVERSION = YES;
				CLANG_WARN_COMMA = YES;
				CLANG_WARN_CONSTANT_CONVERSION = YES;
				CLANG_WARN_DEPRECATED_OBJC_IMPLEMENTATIONS = YES;
				CLANG_WARN_DIRECT_OBJC_ISA_USAGE = YES_ERROR;
				CLANG_WARN_DOCUMENTATION_COMMENTS = YES;
				CLANG_WARN_EMPTY_BODY = YES;
				CLANG_WARN_ENUM_CONVERSION = YES;
				CLANG_WARN_INFINITE_RECURSION = YES;
				CLANG_WARN_INT_CONVERSION = YES;
				CLANG_WARN_NON_LITERAL_NULL_CONVERSION = YES;
				CLANG_WARN_OBJC_IMPLICIT_RETAIN_SELF = YES;
				CLANG_WARN_OBJC_LITERAL_CONVERSION = YES;
				CLANG_WARN_OBJC_ROOT_CLASS = YES_ERROR;
				CLANG_WARN_QUOTED_INCLUDE_IN_FRAMEWORK_HEADER = YES;
				CLANG_WARN_RANGE_LOOP_ANALYSIS = YES;
				CLANG_WARN_STRICT_PROTOTYPES = YES;
				CLANG_WARN_SUSPICIOUS_MOVE = YES;
				CLANG_WARN_UNGUARDED_AVAILABILITY = YES_AGGRESSIVE;
				CLANG_WARN_UNREACHABLE_CODE = YES;
				CLANG_WARN__DUPLICATE_METHOD_MATCH = YES;
				COPY_PHASE_STRIP = NO;
				DEBUG_INFORMATION_FORMAT = "dwarf-with-dsym";
				DEVELOPMENT_TEAM = Y2D7KC96KS;
				ENABLE_NS_ASSERTIONS = NO;
				ENABLE_STRICT_OBJC_MSGSEND = YES;
				ENABLE_USER_SCRIPT_SANDBOXING = YES;
				GCC_C_LANGUAGE_STANDARD = gnu17;
				GCC_NO_COMMON_BLOCKS = YES;
				GCC_WARN_64_TO_32_BIT_CONVERSION = YES;
				GCC_WARN_ABOUT_RETURN_TYPE = YES_ERROR;
				GCC_WARN_UNDECLARED_SELECTOR = YES;
				GCC_WARN_UNINITIALIZED_AUTOS = YES_AGGRESSIVE;
				GCC_WARN_UNUSED_FUNCTION = YES;
				GCC_WARN_UNUSED_VARIABLE = YES;
				IPHONEOS_DEPLOYMENT_TARGET = 18.4;
				LOCALIZATION_PREFERS_STRING_CATALOGS = YES;
				MTL_ENABLE_DEBUG_INFO = NO;
				MTL_FAST_MATH = YES;
				SDKROOT = iphoneos;
				SWIFT_COMPILATION_MODE = wholemodule;
				VALIDATE_PRODUCT = YES;
			};
			name = Release;
		};
		60BABA242DDD9E6B00EABB2E /* Debug */ = {
			isa = XCBuildConfiguration;
			buildSettings = {
				ASSETCATALOG_COMPILER_APPICON_NAME = AppIcon;
				ASSETCATALOG_COMPILER_GLOBAL_ACCENT_COLOR_NAME = AccentColor;
				CODE_SIGN_STYLE = Automatic;
				CURRENT_PROJECT_VERSION = 1;
				DEVELOPMENT_TEAM = Y2D7KC96KS;
				ENABLE_PREVIEWS = YES;
				GENERATE_INFOPLIST_FILE = YES;
				INFOPLIST_KEY_UIApplicationSceneManifest_Generation = YES;
				INFOPLIST_KEY_UIApplicationSupportsIndirectInputEvents = YES;
				INFOPLIST_KEY_UILaunchScreen_Generation = YES;
				INFOPLIST_KEY_UISupportedInterfaceOrientations_iPad = "UIInterfaceOrientationPortrait UIInterfaceOrientationPortraitUpsideDown UIInterfaceOrientationLandscapeLeft UIInterfaceOrientationLandscapeRight";
				INFOPLIST_KEY_UISupportedInterfaceOrientations_iPhone = "UIInterfaceOrientationPortrait UIInterfaceOrientationLandscapeLeft UIInterfaceOrientationLandscapeRight";
				LD_RUNPATH_SEARCH_PATHS = (
					"$(inherited)",
					"@executable_path/Frameworks",
				);
				MARKETING_VERSION = 1.0;
				PRODUCT_BUNDLE_IDENTIFIER = Aamir.Cannes;
				PRODUCT_NAME = "$(TARGET_NAME)";
				SWIFT_EMIT_LOC_STRINGS = YES;
				SWIFT_VERSION = 5.0;
				TARGETED_DEVICE_FAMILY = "1,2";
			};
			name = Debug;
		};
		60BABA252DDD9E6B00EABB2E /* Release */ = {
			isa = XCBuildConfiguration;
			buildSettings = {
				ASSETCATALOG_COMPILER_APPICON_NAME = AppIcon;
				ASSETCATALOG_COMPILER_GLOBAL_ACCENT_COLOR_NAME = AccentColor;
				CODE_SIGN_STYLE = Automatic;
				CURRENT_PROJECT_VERSION = 1;
				DEVELOPMENT_TEAM = Y2D7KC96KS;
				ENABLE_PREVIEWS = YES;
				GENERATE_INFOPLIST_FILE = YES;
				INFOPLIST_KEY_UIApplicationSceneManifest_Generation = YES;
				INFOPLIST_KEY_UIApplicationSupportsIndirectInputEvents = YES;
				INFOPLIST_KEY_UILaunchScreen_Generation = YES;
				INFOPLIST_KEY_UISupportedInterfaceOrientations_iPad = "UIInterfaceOrientationPortrait UIInterfaceOrientationPortraitUpsideDown UIInterfaceOrientationLandscapeLeft UIInterfaceOrientationLandscapeRight";
				INFOPLIST_KEY_UISupportedInterfaceOrientations_iPhone = "UIInterfaceOrientationPortrait UIInterfaceOrientationLandscapeLeft UIInterfaceOrientationLandscapeRight";
				LD_RUNPATH_SEARCH_PATHS = (
					"$(inherited)",
					"@executable_path/Frameworks",
				);
				MARKETING_VERSION = 1.0;
				PRODUCT_BUNDLE_IDENTIFIER = Aamir.Cannes;
				PRODUCT_NAME = "$(TARGET_NAME)";
				SWIFT_EMIT_LOC_STRINGS = YES;
				SWIFT_VERSION = 5.0;
				TARGETED_DEVICE_FAMILY = "1,2";
			};
			name = Release;
		};
		60BABA272DDD9E6B00EABB2E /* Debug */ = {
			isa = XCBuildConfiguration;
			buildSettings = {
				BUNDLE_LOADER = "$(TEST_HOST)";
				CODE_SIGN_STYLE = Automatic;
				CURRENT_PROJECT_VERSION = 1;
				DEVELOPMENT_TEAM = Y2D7KC96KS;
				GENERATE_INFOPLIST_FILE = YES;
				IPHONEOS_DEPLOYMENT_TARGET = 18.4;
				MARKETING_VERSION = 1.0;
				PRODUCT_BUNDLE_IDENTIFIER = Aamir.CannesTests;
				PRODUCT_NAME = "$(TARGET_NAME)";
				SWIFT_EMIT_LOC_STRINGS = NO;
				SWIFT_VERSION = 5.0;
				TARGETED_DEVICE_FAMILY = "1,2";
				TEST_HOST = "$(BUILT_PRODUCTS_DIR)/Cannes.app/$(BUNDLE_EXECUTABLE_FOLDER_PATH)/Cannes";
			};
			name = Debug;
		};
		60BABA282DDD9E6B00EABB2E /* Release */ = {
			isa = XCBuildConfiguration;
			buildSettings = {
				BUNDLE_LOADER = "$(TEST_HOST)";
				CODE_SIGN_STYLE = Automatic;
				CURRENT_PROJECT_VERSION = 1;
				DEVELOPMENT_TEAM = Y2D7KC96KS;
				GENERATE_INFOPLIST_FILE = YES;
				IPHONEOS_DEPLOYMENT_TARGET = 18.4;
				MARKETING_VERSION = 1.0;
				PRODUCT_BUNDLE_IDENTIFIER = Aamir.CannesTests;
				PRODUCT_NAME = "$(TARGET_NAME)";
				SWIFT_EMIT_LOC_STRINGS = NO;
				SWIFT_VERSION = 5.0;
				TARGETED_DEVICE_FAMILY = "1,2";
				TEST_HOST = "$(BUILT_PRODUCTS_DIR)/Cannes.app/$(BUNDLE_EXECUTABLE_FOLDER_PATH)/Cannes";
			};
			name = Release;
		};
		60BABA2A2DDD9E6B00EABB2E /* Debug */ = {
			isa = XCBuildConfiguration;
			buildSettings = {
				CODE_SIGN_STYLE = Automatic;
				CURRENT_PROJECT_VERSION = 1;
				DEVELOPMENT_TEAM = Y2D7KC96KS;
				GENERATE_INFOPLIST_FILE = YES;
				MARKETING_VERSION = 1.0;
				PRODUCT_BUNDLE_IDENTIFIER = Aamir.CannesUITests;
				PRODUCT_NAME = "$(TARGET_NAME)";
				SWIFT_EMIT_LOC_STRINGS = NO;
				SWIFT_VERSION = 5.0;
				TARGETED_DEVICE_FAMILY = "1,2";
				TEST_TARGET_NAME = Cannes;
			};
			name = Debug;
		};
		60BABA2B2DDD9E6B00EABB2E /* Release */ = {
			isa = XCBuildConfiguration;
			buildSettings = {
				CODE_SIGN_STYLE = Automatic;
				CURRENT_PROJECT_VERSION = 1;
				DEVELOPMENT_TEAM = Y2D7KC96KS;
				GENERATE_INFOPLIST_FILE = YES;
				MARKETING_VERSION = 1.0;
				PRODUCT_BUNDLE_IDENTIFIER = Aamir.CannesUITests;
				PRODUCT_NAME = "$(TARGET_NAME)";
				SWIFT_EMIT_LOC_STRINGS = NO;
				SWIFT_VERSION = 5.0;
				TARGETED_DEVICE_FAMILY = "1,2";
				TEST_TARGET_NAME = Cannes;
			};
			name = Release;
		};
/* End XCBuildConfiguration section */

/* Begin XCConfigurationList section */
		60BAB9FD2DDD9E6800EABB2E /* Build configuration list for PBXProject "Cannes" */ = {
			isa = XCConfigurationList;
			buildConfigurations = (
				60BABA212DDD9E6B00EABB2E /* Debug */,
				60BABA222DDD9E6B00EABB2E /* Release */,
			);
			defaultConfigurationIsVisible = 0;
			defaultConfigurationName = Release;
		};
		60BABA232DDD9E6B00EABB2E /* Build configuration list for PBXNativeTarget "Cannes" */ = {
			isa = XCConfigurationList;
			buildConfigurations = (
				60BABA242DDD9E6B00EABB2E /* Debug */,
				60BABA252DDD9E6B00EABB2E /* Release */,
			);
			defaultConfigurationIsVisible = 0;
			defaultConfigurationName = Release;
		};
		60BABA262DDD9E6B00EABB2E /* Build configuration list for PBXNativeTarget "CannesTests" */ = {
			isa = XCConfigurationList;
			buildConfigurations = (
				60BABA272DDD9E6B00EABB2E /* Debug */,
				60BABA282DDD9E6B00EABB2E /* Release */,
			);
			defaultConfigurationIsVisible = 0;
			defaultConfigurationName = Release;
		};
		60BABA292DDD9E6B00EABB2E /* Build configuration list for PBXNativeTarget "CannesUITests" */ = {
			isa = XCConfigurationList;
			buildConfigurations = (
				60BABA2A2DDD9E6B00EABB2E /* Debug */,
				60BABA2B2DDD9E6B00EABB2E /* Release */,
			);
			defaultConfigurationIsVisible = 0;
			defaultConfigurationName = Release;
		};
/* End XCConfigurationList section */

/* Begin XCRemoteSwiftPackageReference section */
<<<<<<< HEAD
		604B5DEE2DE7A3CD007C3D1C /* XCRemoteSwiftPackageReference "firebase-ios-sdk" */ = {
=======
		60604A1D2DE7BE2A00F5332C /* XCRemoteSwiftPackageReference "firebase-ios-sdk" */ = {
>>>>>>> 0b69cbf1
			isa = XCRemoteSwiftPackageReference;
			repositoryURL = "https://github.com/firebase/firebase-ios-sdk.git";
			requirement = {
				kind = upToNextMajorVersion;
				minimumVersion = 11.13.0;
			};
		};
/* End XCRemoteSwiftPackageReference section */

/* Begin XCSwiftPackageProductDependency section */
<<<<<<< HEAD
		604B5DEF2DE7A3CD007C3D1C /* FirebaseAI */ = {
			isa = XCSwiftPackageProductDependency;
			package = 604B5DEE2DE7A3CD007C3D1C /* XCRemoteSwiftPackageReference "firebase-ios-sdk" */;
			productName = FirebaseAI;
		};
		604B5DF12DE7A3CD007C3D1C /* FirebaseAnalytics */ = {
			isa = XCSwiftPackageProductDependency;
			package = 604B5DEE2DE7A3CD007C3D1C /* XCRemoteSwiftPackageReference "firebase-ios-sdk" */;
			productName = FirebaseAnalytics;
		};
		604B5DF32DE7A3CD007C3D1C /* FirebaseAnalyticsOnDeviceConversion */ = {
			isa = XCSwiftPackageProductDependency;
			package = 604B5DEE2DE7A3CD007C3D1C /* XCRemoteSwiftPackageReference "firebase-ios-sdk" */;
			productName = FirebaseAnalyticsOnDeviceConversion;
		};
		604B5DF52DE7A3CD007C3D1C /* FirebaseAnalyticsWithoutAdIdSupport */ = {
			isa = XCSwiftPackageProductDependency;
			package = 604B5DEE2DE7A3CD007C3D1C /* XCRemoteSwiftPackageReference "firebase-ios-sdk" */;
			productName = FirebaseAnalyticsWithoutAdIdSupport;
		};
		604B5DF72DE7A3CD007C3D1C /* FirebaseAppCheck */ = {
			isa = XCSwiftPackageProductDependency;
			package = 604B5DEE2DE7A3CD007C3D1C /* XCRemoteSwiftPackageReference "firebase-ios-sdk" */;
			productName = FirebaseAppCheck;
		};
		604B5DF92DE7A46E007C3D1C /* FirebaseAppDistribution-Beta */ = {
			isa = XCSwiftPackageProductDependency;
			package = 604B5DEE2DE7A3CD007C3D1C /* XCRemoteSwiftPackageReference "firebase-ios-sdk" */;
			productName = "FirebaseAppDistribution-Beta";
		};
		604B5DFB2DE7A46E007C3D1C /* FirebaseAuth */ = {
			isa = XCSwiftPackageProductDependency;
			package = 604B5DEE2DE7A3CD007C3D1C /* XCRemoteSwiftPackageReference "firebase-ios-sdk" */;
			productName = FirebaseAuth;
		};
		604B5DFD2DE7A46E007C3D1C /* FirebaseAuthCombine-Community */ = {
			isa = XCSwiftPackageProductDependency;
			package = 604B5DEE2DE7A3CD007C3D1C /* XCRemoteSwiftPackageReference "firebase-ios-sdk" */;
			productName = "FirebaseAuthCombine-Community";
		};
		604B5DFF2DE7A46E007C3D1C /* FirebaseCore */ = {
			isa = XCSwiftPackageProductDependency;
			package = 604B5DEE2DE7A3CD007C3D1C /* XCRemoteSwiftPackageReference "firebase-ios-sdk" */;
			productName = FirebaseCore;
		};
		604B5E012DE7A46E007C3D1C /* FirebaseCrashlytics */ = {
			isa = XCSwiftPackageProductDependency;
			package = 604B5DEE2DE7A3CD007C3D1C /* XCRemoteSwiftPackageReference "firebase-ios-sdk" */;
			productName = FirebaseCrashlytics;
		};
		604B5E032DE7A46E007C3D1C /* FirebaseDatabase */ = {
			isa = XCSwiftPackageProductDependency;
			package = 604B5DEE2DE7A3CD007C3D1C /* XCRemoteSwiftPackageReference "firebase-ios-sdk" */;
			productName = FirebaseDatabase;
		};
		604B5E052DE7A46E007C3D1C /* FirebaseDynamicLinks */ = {
			isa = XCSwiftPackageProductDependency;
			package = 604B5DEE2DE7A3CD007C3D1C /* XCRemoteSwiftPackageReference "firebase-ios-sdk" */;
			productName = FirebaseDynamicLinks;
		};
		604B5E072DE7A46E007C3D1C /* FirebaseFirestore */ = {
			isa = XCSwiftPackageProductDependency;
			package = 604B5DEE2DE7A3CD007C3D1C /* XCRemoteSwiftPackageReference "firebase-ios-sdk" */;
			productName = FirebaseFirestore;
		};
		604B5E092DE7A46E007C3D1C /* FirebaseFirestoreCombine-Community */ = {
			isa = XCSwiftPackageProductDependency;
			package = 604B5DEE2DE7A3CD007C3D1C /* XCRemoteSwiftPackageReference "firebase-ios-sdk" */;
			productName = "FirebaseFirestoreCombine-Community";
		};
		604B5E0B2DE7A46E007C3D1C /* FirebaseFunctions */ = {
			isa = XCSwiftPackageProductDependency;
			package = 604B5DEE2DE7A3CD007C3D1C /* XCRemoteSwiftPackageReference "firebase-ios-sdk" */;
			productName = FirebaseFunctions;
		};
		604B5E0D2DE7A46E007C3D1C /* FirebaseFunctionsCombine-Community */ = {
			isa = XCSwiftPackageProductDependency;
			package = 604B5DEE2DE7A3CD007C3D1C /* XCRemoteSwiftPackageReference "firebase-ios-sdk" */;
			productName = "FirebaseFunctionsCombine-Community";
		};
		604B5E0F2DE7A46E007C3D1C /* FirebaseInAppMessaging-Beta */ = {
			isa = XCSwiftPackageProductDependency;
			package = 604B5DEE2DE7A3CD007C3D1C /* XCRemoteSwiftPackageReference "firebase-ios-sdk" */;
			productName = "FirebaseInAppMessaging-Beta";
		};
		604B5E112DE7A46E007C3D1C /* FirebaseInstallations */ = {
			isa = XCSwiftPackageProductDependency;
			package = 604B5DEE2DE7A3CD007C3D1C /* XCRemoteSwiftPackageReference "firebase-ios-sdk" */;
			productName = FirebaseInstallations;
		};
		604B5E132DE7A46E007C3D1C /* FirebaseMLModelDownloader */ = {
			isa = XCSwiftPackageProductDependency;
			package = 604B5DEE2DE7A3CD007C3D1C /* XCRemoteSwiftPackageReference "firebase-ios-sdk" */;
			productName = FirebaseMLModelDownloader;
		};
		604B5E152DE7A46E007C3D1C /* FirebaseMessaging */ = {
			isa = XCSwiftPackageProductDependency;
			package = 604B5DEE2DE7A3CD007C3D1C /* XCRemoteSwiftPackageReference "firebase-ios-sdk" */;
			productName = FirebaseMessaging;
		};
		604B5E172DE7A46E007C3D1C /* FirebasePerformance */ = {
			isa = XCSwiftPackageProductDependency;
			package = 604B5DEE2DE7A3CD007C3D1C /* XCRemoteSwiftPackageReference "firebase-ios-sdk" */;
			productName = FirebasePerformance;
		};
		604B5E192DE7A46E007C3D1C /* FirebaseRemoteConfig */ = {
			isa = XCSwiftPackageProductDependency;
			package = 604B5DEE2DE7A3CD007C3D1C /* XCRemoteSwiftPackageReference "firebase-ios-sdk" */;
			productName = FirebaseRemoteConfig;
		};
		604B5E1B2DE7A46E007C3D1C /* FirebaseStorage */ = {
			isa = XCSwiftPackageProductDependency;
			package = 604B5DEE2DE7A3CD007C3D1C /* XCRemoteSwiftPackageReference "firebase-ios-sdk" */;
			productName = FirebaseStorage;
		};
		604B5E1D2DE7A46E007C3D1C /* FirebaseStorageCombine-Community */ = {
			isa = XCSwiftPackageProductDependency;
			package = 604B5DEE2DE7A3CD007C3D1C /* XCRemoteSwiftPackageReference "firebase-ios-sdk" */;
			productName = "FirebaseStorageCombine-Community";
		};
		604B5E1F2DE7A46E007C3D1C /* FirebaseVertexAI */ = {
			isa = XCSwiftPackageProductDependency;
			package = 604B5DEE2DE7A3CD007C3D1C /* XCRemoteSwiftPackageReference "firebase-ios-sdk" */;
			productName = FirebaseVertexAI;
		};
=======
		60604A222DE7C03900F5332C /* FirebaseCore */ = {
			isa = XCSwiftPackageProductDependency;
			package = 60604A1D2DE7BE2A00F5332C /* XCRemoteSwiftPackageReference "firebase-ios-sdk" */;
			productName = FirebaseCore;
		};
		60604A242DE7C06900F5332C /* FirebaseAuth */ = {
			isa = XCSwiftPackageProductDependency;
			package = 60604A1D2DE7BE2A00F5332C /* XCRemoteSwiftPackageReference "firebase-ios-sdk" */;
			productName = FirebaseAuth;
		};
		60604A2A2DE7C6EF00F5332C /* FirebaseStorage */ = {
			isa = XCSwiftPackageProductDependency;
			package = 60604A1D2DE7BE2A00F5332C /* XCRemoteSwiftPackageReference "firebase-ios-sdk" */;
			productName = FirebaseStorage;
		};
		60604A2C2DE7C6EF00F5332C /* FirebaseStorageCombine-Community */ = {
			isa = XCSwiftPackageProductDependency;
			package = 60604A1D2DE7BE2A00F5332C /* XCRemoteSwiftPackageReference "firebase-ios-sdk" */;
			productName = "FirebaseStorageCombine-Community";
		};
		60604A2F2DE7C71800F5332C /* FirebaseFirestore */ = {
			isa = XCSwiftPackageProductDependency;
			package = 60604A1D2DE7BE2A00F5332C /* XCRemoteSwiftPackageReference "firebase-ios-sdk" */;
			productName = FirebaseFirestore;
		};
		60604A312DE7CAB500F5332C /* FirebaseFirestoreCombine-Community */ = {
			isa = XCSwiftPackageProductDependency;
			package = 60604A1D2DE7BE2A00F5332C /* XCRemoteSwiftPackageReference "firebase-ios-sdk" */;
			productName = "FirebaseFirestoreCombine-Community";
		};
>>>>>>> 0b69cbf1
/* End XCSwiftPackageProductDependency section */
	};
	rootObject = 60BAB9FA2DDD9E6800EABB2E /* Project object */;
}<|MERGE_RESOLUTION|>--- conflicted
+++ resolved
@@ -7,40 +7,12 @@
 	objects = {
 
 /* Begin PBXBuildFile section */
-<<<<<<< HEAD
-		604B5DF02DE7A3CD007C3D1C /* FirebaseAI in Frameworks */ = {isa = PBXBuildFile; productRef = 604B5DEF2DE7A3CD007C3D1C /* FirebaseAI */; };
-		604B5DF22DE7A3CD007C3D1C /* FirebaseAnalytics in Frameworks */ = {isa = PBXBuildFile; productRef = 604B5DF12DE7A3CD007C3D1C /* FirebaseAnalytics */; };
-		604B5DF42DE7A3CD007C3D1C /* FirebaseAnalyticsOnDeviceConversion in Frameworks */ = {isa = PBXBuildFile; productRef = 604B5DF32DE7A3CD007C3D1C /* FirebaseAnalyticsOnDeviceConversion */; };
-		604B5DF62DE7A3CD007C3D1C /* FirebaseAnalyticsWithoutAdIdSupport in Frameworks */ = {isa = PBXBuildFile; productRef = 604B5DF52DE7A3CD007C3D1C /* FirebaseAnalyticsWithoutAdIdSupport */; };
-		604B5DF82DE7A3CD007C3D1C /* FirebaseAppCheck in Frameworks */ = {isa = PBXBuildFile; productRef = 604B5DF72DE7A3CD007C3D1C /* FirebaseAppCheck */; };
-		604B5DFA2DE7A46E007C3D1C /* FirebaseAppDistribution-Beta in Frameworks */ = {isa = PBXBuildFile; productRef = 604B5DF92DE7A46E007C3D1C /* FirebaseAppDistribution-Beta */; };
-		604B5DFC2DE7A46E007C3D1C /* FirebaseAuth in Frameworks */ = {isa = PBXBuildFile; productRef = 604B5DFB2DE7A46E007C3D1C /* FirebaseAuth */; };
-		604B5DFE2DE7A46E007C3D1C /* FirebaseAuthCombine-Community in Frameworks */ = {isa = PBXBuildFile; productRef = 604B5DFD2DE7A46E007C3D1C /* FirebaseAuthCombine-Community */; };
-		604B5E002DE7A46E007C3D1C /* FirebaseCore in Frameworks */ = {isa = PBXBuildFile; productRef = 604B5DFF2DE7A46E007C3D1C /* FirebaseCore */; };
-		604B5E022DE7A46E007C3D1C /* FirebaseCrashlytics in Frameworks */ = {isa = PBXBuildFile; productRef = 604B5E012DE7A46E007C3D1C /* FirebaseCrashlytics */; };
-		604B5E042DE7A46E007C3D1C /* FirebaseDatabase in Frameworks */ = {isa = PBXBuildFile; productRef = 604B5E032DE7A46E007C3D1C /* FirebaseDatabase */; };
-		604B5E062DE7A46E007C3D1C /* FirebaseDynamicLinks in Frameworks */ = {isa = PBXBuildFile; productRef = 604B5E052DE7A46E007C3D1C /* FirebaseDynamicLinks */; };
-		604B5E082DE7A46E007C3D1C /* FirebaseFirestore in Frameworks */ = {isa = PBXBuildFile; productRef = 604B5E072DE7A46E007C3D1C /* FirebaseFirestore */; };
-		604B5E0A2DE7A46E007C3D1C /* FirebaseFirestoreCombine-Community in Frameworks */ = {isa = PBXBuildFile; productRef = 604B5E092DE7A46E007C3D1C /* FirebaseFirestoreCombine-Community */; };
-		604B5E0C2DE7A46E007C3D1C /* FirebaseFunctions in Frameworks */ = {isa = PBXBuildFile; productRef = 604B5E0B2DE7A46E007C3D1C /* FirebaseFunctions */; };
-		604B5E0E2DE7A46E007C3D1C /* FirebaseFunctionsCombine-Community in Frameworks */ = {isa = PBXBuildFile; productRef = 604B5E0D2DE7A46E007C3D1C /* FirebaseFunctionsCombine-Community */; };
-		604B5E102DE7A46E007C3D1C /* FirebaseInAppMessaging-Beta in Frameworks */ = {isa = PBXBuildFile; productRef = 604B5E0F2DE7A46E007C3D1C /* FirebaseInAppMessaging-Beta */; };
-		604B5E122DE7A46E007C3D1C /* FirebaseInstallations in Frameworks */ = {isa = PBXBuildFile; productRef = 604B5E112DE7A46E007C3D1C /* FirebaseInstallations */; };
-		604B5E142DE7A46E007C3D1C /* FirebaseMLModelDownloader in Frameworks */ = {isa = PBXBuildFile; productRef = 604B5E132DE7A46E007C3D1C /* FirebaseMLModelDownloader */; };
-		604B5E162DE7A46E007C3D1C /* FirebaseMessaging in Frameworks */ = {isa = PBXBuildFile; productRef = 604B5E152DE7A46E007C3D1C /* FirebaseMessaging */; };
-		604B5E182DE7A46E007C3D1C /* FirebasePerformance in Frameworks */ = {isa = PBXBuildFile; productRef = 604B5E172DE7A46E007C3D1C /* FirebasePerformance */; };
-		604B5E1A2DE7A46E007C3D1C /* FirebaseRemoteConfig in Frameworks */ = {isa = PBXBuildFile; productRef = 604B5E192DE7A46E007C3D1C /* FirebaseRemoteConfig */; };
-		604B5E1C2DE7A46E007C3D1C /* FirebaseStorage in Frameworks */ = {isa = PBXBuildFile; productRef = 604B5E1B2DE7A46E007C3D1C /* FirebaseStorage */; };
-		604B5E1E2DE7A46E007C3D1C /* FirebaseStorageCombine-Community in Frameworks */ = {isa = PBXBuildFile; productRef = 604B5E1D2DE7A46E007C3D1C /* FirebaseStorageCombine-Community */; };
-		604B5E202DE7A46E007C3D1C /* FirebaseVertexAI in Frameworks */ = {isa = PBXBuildFile; productRef = 604B5E1F2DE7A46E007C3D1C /* FirebaseVertexAI */; };
-=======
 		60604A232DE7C03900F5332C /* FirebaseCore in Frameworks */ = {isa = PBXBuildFile; productRef = 60604A222DE7C03900F5332C /* FirebaseCore */; };
 		60604A252DE7C06900F5332C /* FirebaseAuth in Frameworks */ = {isa = PBXBuildFile; productRef = 60604A242DE7C06900F5332C /* FirebaseAuth */; };
 		60604A2B2DE7C6EF00F5332C /* FirebaseStorage in Frameworks */ = {isa = PBXBuildFile; productRef = 60604A2A2DE7C6EF00F5332C /* FirebaseStorage */; };
 		60604A2D2DE7C6EF00F5332C /* FirebaseStorageCombine-Community in Frameworks */ = {isa = PBXBuildFile; productRef = 60604A2C2DE7C6EF00F5332C /* FirebaseStorageCombine-Community */; };
 		60604A302DE7C71800F5332C /* FirebaseFirestore in Frameworks */ = {isa = PBXBuildFile; productRef = 60604A2F2DE7C71800F5332C /* FirebaseFirestore */; };
 		60604A322DE7CAB500F5332C /* FirebaseFirestoreCombine-Community in Frameworks */ = {isa = PBXBuildFile; productRef = 60604A312DE7CAB500F5332C /* FirebaseFirestoreCombine-Community */; };
->>>>>>> 0b69cbf1
 /* End PBXBuildFile section */
 
 /* Begin PBXContainerItemProxy section */
@@ -89,40 +61,12 @@
 			isa = PBXFrameworksBuildPhase;
 			buildActionMask = 2147483647;
 			files = (
-<<<<<<< HEAD
-				604B5DF22DE7A3CD007C3D1C /* FirebaseAnalytics in Frameworks */,
-				604B5E082DE7A46E007C3D1C /* FirebaseFirestore in Frameworks */,
-				604B5DF42DE7A3CD007C3D1C /* FirebaseAnalyticsOnDeviceConversion in Frameworks */,
-				604B5E122DE7A46E007C3D1C /* FirebaseInstallations in Frameworks */,
-				604B5DF02DE7A3CD007C3D1C /* FirebaseAI in Frameworks */,
-				604B5DF82DE7A3CD007C3D1C /* FirebaseAppCheck in Frameworks */,
-				604B5E102DE7A46E007C3D1C /* FirebaseInAppMessaging-Beta in Frameworks */,
-				604B5DF62DE7A3CD007C3D1C /* FirebaseAnalyticsWithoutAdIdSupport in Frameworks */,
-				604B5DFC2DE7A46E007C3D1C /* FirebaseAuth in Frameworks */,
-				604B5E0E2DE7A46E007C3D1C /* FirebaseFunctionsCombine-Community in Frameworks */,
-				604B5E1E2DE7A46E007C3D1C /* FirebaseStorageCombine-Community in Frameworks */,
-				604B5DFA2DE7A46E007C3D1C /* FirebaseAppDistribution-Beta in Frameworks */,
-				604B5E202DE7A46E007C3D1C /* FirebaseVertexAI in Frameworks */,
-				604B5E1C2DE7A46E007C3D1C /* FirebaseStorage in Frameworks */,
-				604B5E1A2DE7A46E007C3D1C /* FirebaseRemoteConfig in Frameworks */,
-				604B5E022DE7A46E007C3D1C /* FirebaseCrashlytics in Frameworks */,
-				604B5E162DE7A46E007C3D1C /* FirebaseMessaging in Frameworks */,
-				604B5E142DE7A46E007C3D1C /* FirebaseMLModelDownloader in Frameworks */,
-				604B5E182DE7A46E007C3D1C /* FirebasePerformance in Frameworks */,
-				604B5E042DE7A46E007C3D1C /* FirebaseDatabase in Frameworks */,
-				604B5E002DE7A46E007C3D1C /* FirebaseCore in Frameworks */,
-				604B5DFE2DE7A46E007C3D1C /* FirebaseAuthCombine-Community in Frameworks */,
-				604B5E0C2DE7A46E007C3D1C /* FirebaseFunctions in Frameworks */,
-				604B5E062DE7A46E007C3D1C /* FirebaseDynamicLinks in Frameworks */,
-				604B5E0A2DE7A46E007C3D1C /* FirebaseFirestoreCombine-Community in Frameworks */,
-=======
 				60604A232DE7C03900F5332C /* FirebaseCore in Frameworks */,
 				60604A252DE7C06900F5332C /* FirebaseAuth in Frameworks */,
 				60604A2D2DE7C6EF00F5332C /* FirebaseStorageCombine-Community in Frameworks */,
 				60604A322DE7CAB500F5332C /* FirebaseFirestoreCombine-Community in Frameworks */,
 				60604A302DE7C71800F5332C /* FirebaseFirestore in Frameworks */,
 				60604A2B2DE7C6EF00F5332C /* FirebaseStorage in Frameworks */,
->>>>>>> 0b69cbf1
 			);
 			runOnlyForDeploymentPostprocessing = 0;
 		};
@@ -191,40 +135,12 @@
 			);
 			name = Cannes;
 			packageProductDependencies = (
-<<<<<<< HEAD
-				604B5DEF2DE7A3CD007C3D1C /* FirebaseAI */,
-				604B5DF12DE7A3CD007C3D1C /* FirebaseAnalytics */,
-				604B5DF32DE7A3CD007C3D1C /* FirebaseAnalyticsOnDeviceConversion */,
-				604B5DF52DE7A3CD007C3D1C /* FirebaseAnalyticsWithoutAdIdSupport */,
-				604B5DF72DE7A3CD007C3D1C /* FirebaseAppCheck */,
-				604B5DF92DE7A46E007C3D1C /* FirebaseAppDistribution-Beta */,
-				604B5DFB2DE7A46E007C3D1C /* FirebaseAuth */,
-				604B5DFD2DE7A46E007C3D1C /* FirebaseAuthCombine-Community */,
-				604B5DFF2DE7A46E007C3D1C /* FirebaseCore */,
-				604B5E012DE7A46E007C3D1C /* FirebaseCrashlytics */,
-				604B5E032DE7A46E007C3D1C /* FirebaseDatabase */,
-				604B5E052DE7A46E007C3D1C /* FirebaseDynamicLinks */,
-				604B5E072DE7A46E007C3D1C /* FirebaseFirestore */,
-				604B5E092DE7A46E007C3D1C /* FirebaseFirestoreCombine-Community */,
-				604B5E0B2DE7A46E007C3D1C /* FirebaseFunctions */,
-				604B5E0D2DE7A46E007C3D1C /* FirebaseFunctionsCombine-Community */,
-				604B5E0F2DE7A46E007C3D1C /* FirebaseInAppMessaging-Beta */,
-				604B5E112DE7A46E007C3D1C /* FirebaseInstallations */,
-				604B5E132DE7A46E007C3D1C /* FirebaseMLModelDownloader */,
-				604B5E152DE7A46E007C3D1C /* FirebaseMessaging */,
-				604B5E172DE7A46E007C3D1C /* FirebasePerformance */,
-				604B5E192DE7A46E007C3D1C /* FirebaseRemoteConfig */,
-				604B5E1B2DE7A46E007C3D1C /* FirebaseStorage */,
-				604B5E1D2DE7A46E007C3D1C /* FirebaseStorageCombine-Community */,
-				604B5E1F2DE7A46E007C3D1C /* FirebaseVertexAI */,
-=======
 				60604A222DE7C03900F5332C /* FirebaseCore */,
 				60604A242DE7C06900F5332C /* FirebaseAuth */,
 				60604A2A2DE7C6EF00F5332C /* FirebaseStorage */,
 				60604A2C2DE7C6EF00F5332C /* FirebaseStorageCombine-Community */,
 				60604A2F2DE7C71800F5332C /* FirebaseFirestore */,
 				60604A312DE7CAB500F5332C /* FirebaseFirestoreCombine-Community */,
->>>>>>> 0b69cbf1
 			);
 			productName = Cannes;
 			productReference = 60BABA022DDD9E6800EABB2E /* Cannes.app */;
@@ -309,11 +225,7 @@
 			mainGroup = 60BAB9F92DDD9E6800EABB2E;
 			minimizedProjectReferenceProxies = 1;
 			packageReferences = (
-<<<<<<< HEAD
-				604B5DEE2DE7A3CD007C3D1C /* XCRemoteSwiftPackageReference "firebase-ios-sdk" */,
-=======
 				60604A1D2DE7BE2A00F5332C /* XCRemoteSwiftPackageReference "firebase-ios-sdk" */,
->>>>>>> 0b69cbf1
 			);
 			preferredProjectObjectVersion = 77;
 			productRefGroup = 60BABA032DDD9E6800EABB2E /* Products */;
@@ -680,11 +592,7 @@
 /* End XCConfigurationList section */
 
 /* Begin XCRemoteSwiftPackageReference section */
-<<<<<<< HEAD
-		604B5DEE2DE7A3CD007C3D1C /* XCRemoteSwiftPackageReference "firebase-ios-sdk" */ = {
-=======
 		60604A1D2DE7BE2A00F5332C /* XCRemoteSwiftPackageReference "firebase-ios-sdk" */ = {
->>>>>>> 0b69cbf1
 			isa = XCRemoteSwiftPackageReference;
 			repositoryURL = "https://github.com/firebase/firebase-ios-sdk.git";
 			requirement = {
@@ -695,133 +603,6 @@
 /* End XCRemoteSwiftPackageReference section */
 
 /* Begin XCSwiftPackageProductDependency section */
-<<<<<<< HEAD
-		604B5DEF2DE7A3CD007C3D1C /* FirebaseAI */ = {
-			isa = XCSwiftPackageProductDependency;
-			package = 604B5DEE2DE7A3CD007C3D1C /* XCRemoteSwiftPackageReference "firebase-ios-sdk" */;
-			productName = FirebaseAI;
-		};
-		604B5DF12DE7A3CD007C3D1C /* FirebaseAnalytics */ = {
-			isa = XCSwiftPackageProductDependency;
-			package = 604B5DEE2DE7A3CD007C3D1C /* XCRemoteSwiftPackageReference "firebase-ios-sdk" */;
-			productName = FirebaseAnalytics;
-		};
-		604B5DF32DE7A3CD007C3D1C /* FirebaseAnalyticsOnDeviceConversion */ = {
-			isa = XCSwiftPackageProductDependency;
-			package = 604B5DEE2DE7A3CD007C3D1C /* XCRemoteSwiftPackageReference "firebase-ios-sdk" */;
-			productName = FirebaseAnalyticsOnDeviceConversion;
-		};
-		604B5DF52DE7A3CD007C3D1C /* FirebaseAnalyticsWithoutAdIdSupport */ = {
-			isa = XCSwiftPackageProductDependency;
-			package = 604B5DEE2DE7A3CD007C3D1C /* XCRemoteSwiftPackageReference "firebase-ios-sdk" */;
-			productName = FirebaseAnalyticsWithoutAdIdSupport;
-		};
-		604B5DF72DE7A3CD007C3D1C /* FirebaseAppCheck */ = {
-			isa = XCSwiftPackageProductDependency;
-			package = 604B5DEE2DE7A3CD007C3D1C /* XCRemoteSwiftPackageReference "firebase-ios-sdk" */;
-			productName = FirebaseAppCheck;
-		};
-		604B5DF92DE7A46E007C3D1C /* FirebaseAppDistribution-Beta */ = {
-			isa = XCSwiftPackageProductDependency;
-			package = 604B5DEE2DE7A3CD007C3D1C /* XCRemoteSwiftPackageReference "firebase-ios-sdk" */;
-			productName = "FirebaseAppDistribution-Beta";
-		};
-		604B5DFB2DE7A46E007C3D1C /* FirebaseAuth */ = {
-			isa = XCSwiftPackageProductDependency;
-			package = 604B5DEE2DE7A3CD007C3D1C /* XCRemoteSwiftPackageReference "firebase-ios-sdk" */;
-			productName = FirebaseAuth;
-		};
-		604B5DFD2DE7A46E007C3D1C /* FirebaseAuthCombine-Community */ = {
-			isa = XCSwiftPackageProductDependency;
-			package = 604B5DEE2DE7A3CD007C3D1C /* XCRemoteSwiftPackageReference "firebase-ios-sdk" */;
-			productName = "FirebaseAuthCombine-Community";
-		};
-		604B5DFF2DE7A46E007C3D1C /* FirebaseCore */ = {
-			isa = XCSwiftPackageProductDependency;
-			package = 604B5DEE2DE7A3CD007C3D1C /* XCRemoteSwiftPackageReference "firebase-ios-sdk" */;
-			productName = FirebaseCore;
-		};
-		604B5E012DE7A46E007C3D1C /* FirebaseCrashlytics */ = {
-			isa = XCSwiftPackageProductDependency;
-			package = 604B5DEE2DE7A3CD007C3D1C /* XCRemoteSwiftPackageReference "firebase-ios-sdk" */;
-			productName = FirebaseCrashlytics;
-		};
-		604B5E032DE7A46E007C3D1C /* FirebaseDatabase */ = {
-			isa = XCSwiftPackageProductDependency;
-			package = 604B5DEE2DE7A3CD007C3D1C /* XCRemoteSwiftPackageReference "firebase-ios-sdk" */;
-			productName = FirebaseDatabase;
-		};
-		604B5E052DE7A46E007C3D1C /* FirebaseDynamicLinks */ = {
-			isa = XCSwiftPackageProductDependency;
-			package = 604B5DEE2DE7A3CD007C3D1C /* XCRemoteSwiftPackageReference "firebase-ios-sdk" */;
-			productName = FirebaseDynamicLinks;
-		};
-		604B5E072DE7A46E007C3D1C /* FirebaseFirestore */ = {
-			isa = XCSwiftPackageProductDependency;
-			package = 604B5DEE2DE7A3CD007C3D1C /* XCRemoteSwiftPackageReference "firebase-ios-sdk" */;
-			productName = FirebaseFirestore;
-		};
-		604B5E092DE7A46E007C3D1C /* FirebaseFirestoreCombine-Community */ = {
-			isa = XCSwiftPackageProductDependency;
-			package = 604B5DEE2DE7A3CD007C3D1C /* XCRemoteSwiftPackageReference "firebase-ios-sdk" */;
-			productName = "FirebaseFirestoreCombine-Community";
-		};
-		604B5E0B2DE7A46E007C3D1C /* FirebaseFunctions */ = {
-			isa = XCSwiftPackageProductDependency;
-			package = 604B5DEE2DE7A3CD007C3D1C /* XCRemoteSwiftPackageReference "firebase-ios-sdk" */;
-			productName = FirebaseFunctions;
-		};
-		604B5E0D2DE7A46E007C3D1C /* FirebaseFunctionsCombine-Community */ = {
-			isa = XCSwiftPackageProductDependency;
-			package = 604B5DEE2DE7A3CD007C3D1C /* XCRemoteSwiftPackageReference "firebase-ios-sdk" */;
-			productName = "FirebaseFunctionsCombine-Community";
-		};
-		604B5E0F2DE7A46E007C3D1C /* FirebaseInAppMessaging-Beta */ = {
-			isa = XCSwiftPackageProductDependency;
-			package = 604B5DEE2DE7A3CD007C3D1C /* XCRemoteSwiftPackageReference "firebase-ios-sdk" */;
-			productName = "FirebaseInAppMessaging-Beta";
-		};
-		604B5E112DE7A46E007C3D1C /* FirebaseInstallations */ = {
-			isa = XCSwiftPackageProductDependency;
-			package = 604B5DEE2DE7A3CD007C3D1C /* XCRemoteSwiftPackageReference "firebase-ios-sdk" */;
-			productName = FirebaseInstallations;
-		};
-		604B5E132DE7A46E007C3D1C /* FirebaseMLModelDownloader */ = {
-			isa = XCSwiftPackageProductDependency;
-			package = 604B5DEE2DE7A3CD007C3D1C /* XCRemoteSwiftPackageReference "firebase-ios-sdk" */;
-			productName = FirebaseMLModelDownloader;
-		};
-		604B5E152DE7A46E007C3D1C /* FirebaseMessaging */ = {
-			isa = XCSwiftPackageProductDependency;
-			package = 604B5DEE2DE7A3CD007C3D1C /* XCRemoteSwiftPackageReference "firebase-ios-sdk" */;
-			productName = FirebaseMessaging;
-		};
-		604B5E172DE7A46E007C3D1C /* FirebasePerformance */ = {
-			isa = XCSwiftPackageProductDependency;
-			package = 604B5DEE2DE7A3CD007C3D1C /* XCRemoteSwiftPackageReference "firebase-ios-sdk" */;
-			productName = FirebasePerformance;
-		};
-		604B5E192DE7A46E007C3D1C /* FirebaseRemoteConfig */ = {
-			isa = XCSwiftPackageProductDependency;
-			package = 604B5DEE2DE7A3CD007C3D1C /* XCRemoteSwiftPackageReference "firebase-ios-sdk" */;
-			productName = FirebaseRemoteConfig;
-		};
-		604B5E1B2DE7A46E007C3D1C /* FirebaseStorage */ = {
-			isa = XCSwiftPackageProductDependency;
-			package = 604B5DEE2DE7A3CD007C3D1C /* XCRemoteSwiftPackageReference "firebase-ios-sdk" */;
-			productName = FirebaseStorage;
-		};
-		604B5E1D2DE7A46E007C3D1C /* FirebaseStorageCombine-Community */ = {
-			isa = XCSwiftPackageProductDependency;
-			package = 604B5DEE2DE7A3CD007C3D1C /* XCRemoteSwiftPackageReference "firebase-ios-sdk" */;
-			productName = "FirebaseStorageCombine-Community";
-		};
-		604B5E1F2DE7A46E007C3D1C /* FirebaseVertexAI */ = {
-			isa = XCSwiftPackageProductDependency;
-			package = 604B5DEE2DE7A3CD007C3D1C /* XCRemoteSwiftPackageReference "firebase-ios-sdk" */;
-			productName = FirebaseVertexAI;
-		};
-=======
 		60604A222DE7C03900F5332C /* FirebaseCore */ = {
 			isa = XCSwiftPackageProductDependency;
 			package = 60604A1D2DE7BE2A00F5332C /* XCRemoteSwiftPackageReference "firebase-ios-sdk" */;
@@ -852,7 +633,6 @@
 			package = 60604A1D2DE7BE2A00F5332C /* XCRemoteSwiftPackageReference "firebase-ios-sdk" */;
 			productName = "FirebaseFirestoreCombine-Community";
 		};
->>>>>>> 0b69cbf1
 /* End XCSwiftPackageProductDependency section */
 	};
 	rootObject = 60BAB9FA2DDD9E6800EABB2E /* Project object */;
