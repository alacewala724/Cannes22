import Firebase
import FirebaseFirestore
import FirebaseAuth

class FirestoreService: ObservableObject {
    private let db = Firestore.firestore()
    
    // Get a user's personal rankings
    func getUserRankings(userId: String) async throws -> [Movie] {
        print("getUserRankings: Loading rankings for user: \(userId)")
        
        let snapshot = try await db.collection("users")
            .document(userId)
            .collection("rankings")
            .order(by: "score", descending: true)
            .getDocuments()
            
        let movies = snapshot.documents.compactMap { document in
            let data = document.data()
            let score = data["score"] as? Double ?? 0.0
            let originalScore = data["originalScore"] as? Double ?? score // Fallback to score if originalScore doesn't exist
            
            var movie = Movie(
                id: UUID(uuidString: data["id"] as? String ?? "") ?? UUID(),
                title: data["title"] as? String ?? "",
                sentiment: MovieSentiment(rawValue: data["sentiment"] as? String ?? "") ?? .itWasFine,
                tmdbId: data["tmdbId"] as? Int,
                mediaType: AppModels.MediaType(rawValue: data["mediaType"] as? String ?? "") ?? .movie,
                genres: (data["genres"] as? [[String: Any]])?.compactMap { genreData in
                    guard let id = genreData["id"] as? Int,
                          let name = genreData["name"] as? String else { return nil }
                    return AppModels.Genre(id: id, name: name)
                } ?? [],
                score: score,
                comparisonsCount: data["comparisonsCount"] as? Int ?? 0
            )
            
            // Set the originalScore after creation
            movie.originalScore = originalScore
            
            print("getUserRankings: Loaded movie '\(movie.title)' with score: \(score), originalScore: \(originalScore)")
            return movie
        }
        
        print("getUserRankings: Loaded \(movies.count) movies from Firebase")
        return movies
    }
    
    // Clean up duplicate movie entries in Firebase
    func cleanupDuplicateMoviesInFirebase(userId: String) async throws {
        print("cleanupDuplicateMoviesInFirebase: Starting cleanup for user: \(userId)")
        
        let snapshot = try await db.collection("users")
            .document(userId)
            .collection("rankings")
            .getDocuments()
        
        var tmdbIdGroups: [Int: [QueryDocumentSnapshot]] = [:]
        
        // Group documents by TMDB ID
        for document in snapshot.documents {
            if let tmdbId = document.get("tmdbId") as? Int {
                if tmdbIdGroups[tmdbId] == nil {
                    tmdbIdGroups[tmdbId] = []
                }
                tmdbIdGroups[tmdbId]?.append(document)
            }
        }
        
        // Find and remove duplicates
        for (tmdbId, documents) in tmdbIdGroups {
            if documents.count > 1 {
                print("cleanupDuplicateMoviesInFirebase: Found \(documents.count) duplicates for TMDB ID: \(tmdbId)")
                
                // Sort by score to keep the highest score
                let sortedDocuments = documents.sorted { doc1, doc2 in
                    let score1 = doc1.get("score") as? Double ?? 0.0
                    let score2 = doc2.get("score") as? Double ?? 0.0
                    return score1 > score2
                }
                
                // Keep the first (highest score) and delete the rest
                for i in 1..<sortedDocuments.count {
                    let documentToDelete = sortedDocuments[i]
                    print("cleanupDuplicateMoviesInFirebase: Deleting duplicate document: \(documentToDelete.documentID)")
                    try await documentToDelete.reference.delete()
                }
            }
        }
        
        print("cleanupDuplicateMoviesInFirebase: Cleanup completed")
    }

    // Complete reset of community rating system
    func completeCommunityRatingReset() async throws {
        print("completeCommunityRatingReset: Starting complete reset")
        
        // 1. Reset all community ratings
        try await resetAllCommunityRatings()
        
        // 2. Clean up duplicate movies for current user
        if let currentUser = Auth.auth().currentUser {
            try await cleanupDuplicateMoviesInFirebase(userId: currentUser.uid)
        }
        
        // 3. Recreate community ratings with actual user scores
        try await recreateCommunityRatingsWithActualScores()
        
        print("completeCommunityRatingReset: Complete reset finished")
    }

    // Reset all community ratings to fix current issues
    func resetAllCommunityRatings() async throws {
        print("resetAllCommunityRatings: Starting reset of all community ratings")
        
        let snapshot = try await db.collection("ratings")
            .getDocuments()
        
        var resetCount = 0
        
        for document in snapshot.documents {
            let totalScore = document.get("totalScore") as? Double ?? 0.0
            let numberOfRatings = document.get("numberOfRatings") as? Int ?? 0
            
            // If totalScore is negative or numberOfRatings is 0, reset to 0
            if totalScore < 0 || numberOfRatings == 0 {
                print("resetAllCommunityRatings: Resetting rating for \(document.documentID) - totalScore: \(totalScore), numberOfRatings: \(numberOfRatings)")
                
                try await document.reference.updateData([
                    "totalScore": 0.0,
                    "numberOfRatings": 0,
                    "averageRating": 0.0,
                    "lastUpdated": FieldValue.serverTimestamp()
                ])
                
                resetCount += 1
            }
        }
        
        print("resetAllCommunityRatings: Reset \(resetCount) community ratings")
    }

    // Fix negative community ratings by resetting them to 0
    func fixNegativeCommunityRatings() async throws {
        print("fixNegativeCommunityRatings: Starting fix for negative ratings")
        
        let snapshot = try await db.collection("ratings")
            .getDocuments()
        
        var fixedCount = 0
        
        for document in snapshot.documents {
            let totalScore = document.get("totalScore") as? Double ?? 0.0
            let numberOfRatings = document.get("numberOfRatings") as? Int ?? 0
            
            if totalScore < 0 {
                print("fixNegativeCommunityRatings: Fixing negative rating for \(document.documentID) - totalScore: \(totalScore)")
                
                let newAverage = numberOfRatings > 0 ? 0.0 : 0.0
                
                try await document.reference.updateData([
                    "totalScore": 0.0,
                    "averageRating": newAverage,
                    "lastUpdated": FieldValue.serverTimestamp()
                ])
                
                fixedCount += 1
            }
        }
        
        print("fixNegativeCommunityRatings: Fixed \(fixedCount) negative ratings")
    }
    
    // Recreate community ratings with actual user scores
    func recreateCommunityRatingsWithActualScores() async throws {
        print("recreateCommunityRatingsWithActualScores: Starting recreation of community ratings")
        
        guard let currentUser = Auth.auth().currentUser else {
            print("recreateCommunityRatingsWithActualScores: No current user")
            return
        }
        
        // Get all user rankings
        let userRankings = try await getUserRankings(userId: currentUser.uid)
        
        // Group by TMDB ID
        var tmdbGroups: [Int: [Movie]] = [:]
        for movie in userRankings {
            if let tmdbId = movie.tmdbId {
                if tmdbGroups[tmdbId] == nil {
                    tmdbGroups[tmdbId] = []
                }
                tmdbGroups[tmdbId]?.append(movie)
            }
        }
        
        // Recreate community ratings for each TMDB ID
        for (tmdbId, movies) in tmdbGroups {
            // Use the first movie's score as the community rating (since they should all be the same)
            if let firstMovie = movies.first {
                let communityScore = firstMovie.score // Use the actual recalculated score
                
                print("recreateCommunityRatingsWithActualScores: Recreating rating for TMDB ID \(tmdbId) with score \(communityScore)")
                
                let ratingsRef = db.collection("ratings").document(tmdbId.description)
                
                try await ratingsRef.setData([
                    "totalScore": communityScore,
                    "numberOfRatings": 1,
                    "averageRating": communityScore,
                    "lastUpdated": FieldValue.serverTimestamp(),
                    "title": firstMovie.title,
                    "mediaType": firstMovie.mediaType.rawValue,
                    "tmdbId": tmdbId
                ])
            }
        }
        
        print("recreateCommunityRatingsWithActualScores: Recreated \(tmdbGroups.count) community ratings")
    }

    // Clean up duplicate movie entries by TMDB ID
    func cleanupDuplicateMovies(userId: String) async throws {
        print("cleanupDuplicateMovies: Starting cleanup for user: \(userId)")
        
        let snapshot = try await db.collection("users")
            .document(userId)
            .collection("rankings")
            .getDocuments()
        
        var tmdbIdGroups: [Int: [QueryDocumentSnapshot]] = [:]
        
        // Group documents by TMDB ID
        for document in snapshot.documents {
            if let tmdbId = document.get("tmdbId") as? Int {
                if tmdbIdGroups[tmdbId] == nil {
                    tmdbIdGroups[tmdbId] = []
                }
                tmdbIdGroups[tmdbId]?.append(document)
            }
        }
        
        // Find and remove duplicates
        for (tmdbId, documents) in tmdbIdGroups {
            if documents.count > 1 {
                print("cleanupDuplicateMovies: Found \(documents.count) duplicates for TMDB ID: \(tmdbId)")
                
                // Sort by timestamp to keep the most recent
                let sortedDocuments = documents.sorted { doc1, doc2 in
                    let timestamp1 = doc1.get("timestamp") as? Timestamp ?? Timestamp(date: Date.distantPast)
                    let timestamp2 = doc2.get("timestamp") as? Timestamp ?? Timestamp(date: Date.distantPast)
                    return timestamp1.dateValue() > timestamp2.dateValue()
                }
                
                // Keep the first (most recent) and delete the rest
                for i in 1..<sortedDocuments.count {
                    let documentToDelete = sortedDocuments[i]
                    print("cleanupDuplicateMovies: Deleting duplicate document: \(documentToDelete.documentID)")
                    try await documentToDelete.reference.delete()
                }
            }
        }
        
        print("cleanupDuplicateMovies: Cleanup completed")
    }

    // Check if a movie already exists in user's rankings by TMDB ID
    func checkMovieExistsByTMDBId(userId: String, tmdbId: Int) async throws -> Bool {
        let snapshot = try await db.collection("users")
            .document(userId)
            .collection("rankings")
            .whereField("tmdbId", isEqualTo: tmdbId)
            .getDocuments()
        
        return !snapshot.documents.isEmpty
    }
    
    // Get existing movie by TMDB ID
    func getExistingMovieByTMDBId(userId: String, tmdbId: Int) async throws -> Movie? {
        let snapshot = try await db.collection("users")
            .document(userId)
            .collection("rankings")
            .whereField("tmdbId", isEqualTo: tmdbId)
            .getDocuments()
        
        guard let document = snapshot.documents.first else { return nil }
        
        let data = document.data()
        let score = data["score"] as? Double ?? 0.0
        let originalScore = data["originalScore"] as? Double ?? score
        
        var movie = Movie(
            id: UUID(uuidString: data["id"] as? String ?? "") ?? UUID(),
            title: data["title"] as? String ?? "",
            sentiment: MovieSentiment(rawValue: data["sentiment"] as? String ?? "") ?? .itWasFine,
            tmdbId: data["tmdbId"] as? Int,
            mediaType: AppModels.MediaType(rawValue: data["mediaType"] as? String ?? "") ?? .movie,
            genres: (data["genres"] as? [[String: Any]])?.compactMap { genreData in
                guard let id = genreData["id"] as? Int,
                      let name = genreData["name"] as? String else { return nil }
                return AppModels.Genre(id: id, name: name)
            } ?? [],
            score: score,
            comparisonsCount: data["comparisonsCount"] as? Int ?? 0
        )
        
        movie.originalScore = originalScore
        return movie
    }

    // Add or update a movie ranking for a user
    func updateMovieRanking(userId: String, movie: Movie, state: MovieRatingState) async throws {
        print("updateMovieRanking: Starting for movie: \(movie.title) (ID: \(movie.id.uuidString)), state: \(state), score: \(movie.score)")
        
        // 1. Update user's personal ranking
        let userDocRef = db.collection("users")
            .document(userId)
            .collection("rankings")
            .document(movie.id.uuidString)

        // Capture any existing ranking before updating
        let oldSnapshot = try await userDocRef.getDocument()
        let oldState = oldSnapshot.get("ratingState") as? String
        let oldScore = oldSnapshot.get("score") as? Double ?? 0.0

        let movieData: [String: Any] = [
            "id": movie.id.uuidString,
            "title": movie.title,
            "sentiment": movie.sentiment.rawValue,
            "tmdbId": movie.tmdbId as Any,
            "mediaType": movie.mediaType.rawValue,
            "genres": movie.genres.map { ["id": $0.id, "name": $0.name] },
            "score": movie.score,
            "originalScore": movie.originalScore,
            "comparisonsCount": movie.comparisonsCount,
            "ratingState": state.rawValue,
            "timestamp": FieldValue.serverTimestamp()
        ]

        try await userDocRef.setData(movieData)

        print("updateMovieRanking: Updated user ranking for movie: \(movie.title)")
        
        // 2. Update global stats based on state
        switch state {
        case .initialSentiment:
            print("updateMovieRanking: Skipping global stats update for initialSentiment")
            break

        case .comparing:
            print("updateMovieRanking: Skipping global stats update for comparing")
            break
<<<<<<< HEAD

        case .finalInsertion, .scoreUpdate:
            print("updateMovieRanking: Applying community rating for state \(state)")
            if let currentUserId = Auth.auth().currentUser?.uid {
                try await applyCommunityRating(userId: currentUserId, movie: movie, newScore: movie.score)
            }
=======
            
        case .finalInsertion:
            print("updateMovieRanking: Processing finalInsertion for global stats")
            // Determine if this is a brand new rating
            let isNewRating = !oldSnapshot.exists || oldState == MovieRatingState.initialSentiment.rawValue

            print("updateMovieRanking: Movie score before update: \(movie.score)")
            print("updateMovieRanking: Old state: \(oldState ?? "nil"), old score: \(oldScore)")
            if isNewRating {
                // This is a new rating - add to community ratings with the final ranking-based score
                print("updateMovieRanking: Adding new rating with final ranking-based score: \(movie.score)")
                try await addNewRating(movieId: movie.id.uuidString, score: movie.score, movie: movie)
            } else {
                // This is an update to an existing rating
                print("updateMovieRanking: Updating existing rating from \(oldScore) to \(movie.score)")
                try await updateSingleMovieRatingWithMovie(update: (movie: movie, newScore: movie.score, oldScore: oldScore, isNewRating: false))
            }
            
        case .scoreUpdate:
            print("updateMovieRanking: Processing scoreUpdate for global stats")

            // Update community rating with the score change
            try await updateSingleMovieRatingWithMovie(update: (movie: movie, newScore: movie.score, oldScore: oldScore, isNewRating: false))
>>>>>>> 13982f4e
        }
        
        print("updateMovieRanking: Completed for movie: \(movie.title)")
    }
    
    private func addNewRating(movieId: String, score: Double, movie: Movie) async throws {
        print("addNewRating: Starting for movieId: \(movieId), movie: \(movie.title), score: \(score)")
        
        // Use TMDB ID for community ratings, fallback to UUID if no TMDB ID
        let communityRatingId = movie.tmdbId?.description ?? movieId
        print("addNewRating: Using community rating ID: \(communityRatingId) (TMDB ID: \(movie.tmdbId?.description ?? "nil"))")
        
        // Use the final recalculated score for community ratings
        let communityScore = score
        print("addNewRating: Using final recalculated score for community rating: \(communityScore)")
        
        let ratingsRef = db.collection("ratings").document(communityRatingId)
        
        try await db.runTransaction { transaction, errorPointer in
            do {
                let snapshot = try transaction.getDocument(ratingsRef)
                print("addNewRating: Document exists: \(snapshot.exists)")
                
                if snapshot.exists {
                    // Add this user's score to the existing total
                    let currentTotal = snapshot.get("totalScore") as? Double ?? 0.0
                    let currentCount = snapshot.get("numberOfRatings") as? Int ?? 0
                    let newTotal = currentTotal + communityScore
                    let newCount = currentCount + 1
                    let newAverage = newTotal / Double(newCount)
                    
                    print("addNewRating: Adding new rating - currentTotal: \(currentTotal), currentCount: \(currentCount)")
                    print("addNewRating: Adding final score: \(communityScore) to total: \(currentTotal) = \(newTotal)")
                    print("addNewRating: New values - newTotal: \(newTotal), newCount: \(newCount), newAverage: \(newAverage)")
                    
                    transaction.updateData([
                        "totalScore": newTotal,
                        "numberOfRatings": newCount,
                        "averageRating": newAverage,
                        "lastUpdated": FieldValue.serverTimestamp(),
                        "title": movie.title,
                        "mediaType": movie.mediaType.rawValue,
                        "tmdbId": movie.tmdbId as Any
                    ], forDocument: ratingsRef)
                    
                    print("addNewRating: Successfully updated existing document")
                } else {
                    // Create new document for this movie
                    print("addNewRating: Creating new document for movieId: \(communityRatingId) with final score: \(communityScore)")
                    let documentData: [String: Any] = [
                        "totalScore": communityScore,
                        "numberOfRatings": 1,
                        "averageRating": communityScore,
                        "lastUpdated": FieldValue.serverTimestamp(),
                        "title": movie.title,
                        "mediaType": movie.mediaType.rawValue,
                        "tmdbId": movie.tmdbId as Any
                    ]
                    transaction.setData(documentData, forDocument: ratingsRef)
                    
                    print("addNewRating: Successfully created new document with final score: \(communityScore)")
                }
                return nil
            } catch {
                print("addNewRating: Error in transaction: \(error)")
                if let errorPointer = errorPointer {
                    errorPointer.pointee = error as NSError
                }
                return nil
            }
        }
    }
    
    private func updateExistingRating(movieId: String, oldScore: Double, newScore: Double, movie: Movie) async throws {
        // Use TMDB ID for community ratings, fallback to UUID if no TMDB ID
        let communityRatingId = movie.tmdbId?.description ?? movieId
        print("updateExistingRating: movieId: \(movieId), communityRatingId: \(communityRatingId), oldScore: \(oldScore), newScore: \(newScore)")
        
        // Use the final recalculated score for community ratings
        let communityScore = newScore
        print("updateExistingRating: Using final recalculated score for community rating: \(communityScore)")
        
        let ratingsRef = db.collection("ratings").document(communityRatingId)
        _ = try await db.runTransaction { (transaction, errorPointer) -> Any? in
            let snapshot: DocumentSnapshot
            do {
                snapshot = try transaction.getDocument(ratingsRef)
                if snapshot.exists {
                    print("updateExistingRating: Document exists for movieId: \(communityRatingId), updating.")
                    let currentTotal = snapshot.get("totalScore") as? Double ?? 0.0
                    let currentCount = snapshot.get("numberOfRatings") as? Int ?? 0
                    let newTotal = currentTotal - oldScore + communityScore
                    let newAverage = newTotal / Double(currentCount)
                    
                    print("updateExistingRating: currentTotal=\(currentTotal), oldScore=\(oldScore), communityScore=\(communityScore)")
                    print("updateExistingRating: newTotal=\(newTotal), newAverage=\(newAverage)")
                    
                    transaction.updateData([
                        "totalScore": newTotal,
                        "averageRating": newAverage,
                        "lastUpdated": FieldValue.serverTimestamp(),
                        "title": movie.title,
                        "mediaType": movie.mediaType.rawValue
                    ], forDocument: ratingsRef)
                } else {
                    print("updateExistingRating: Document does NOT exist for movieId: \(communityRatingId), creating new one.")
                    // If the document doesn't exist, create it
                    transaction.setData([
                        "totalScore": communityScore,
                        "numberOfRatings": 1,
                        "averageRating": communityScore,
                        "lastUpdated": FieldValue.serverTimestamp(),
                        "title": movie.title,
                        "mediaType": movie.mediaType.rawValue,
                        "tmdbId": movie.tmdbId as Any
                    ], forDocument: ratingsRef)
                }
            } catch {
                print("updateExistingRating: getDocument threw for movieId: \(communityRatingId), creating new one.")
                transaction.setData([
                    "totalScore": communityScore,
                    "numberOfRatings": 1,
                    "averageRating": communityScore,
                    "lastUpdated": FieldValue.serverTimestamp(),
                    "title": movie.title,
                    "mediaType": movie.mediaType.rawValue,
                    "tmdbId": movie.tmdbId as Any
                ], forDocument: ratingsRef)
            }
            return nil
        }
    }
    
    // Delete a movie ranking
    func deleteMovieRanking(userId: String, movieId: String) async throws {
        // First, get the movie data before deleting it so we know the score and TMDB ID
        let movieDoc = try await db.collection("users")
            .document(userId)
            .collection("rankings")
            .document(movieId)
            .getDocument()
        
        guard movieDoc.exists else {
            print("deleteMovieRanking: Movie document doesn't exist for movieId: \(movieId)")
            return
        }
        
        let movieData = movieDoc.data() ?? [:]
        let userScore = movieData["score"] as? Double ?? 0.0
        let tmdbId = movieData["tmdbId"] as? Int
        
        print("deleteMovieRanking: Deleting movie with score: \(userScore), TMDB ID: \(tmdbId?.description ?? "nil")")
        
        // Delete from user's personal rankings
        try await db.collection("users")
            .document(userId)
            .collection("rankings")
            .document(movieId)
            .delete()
        
        // Update community ratings collection and remove user rating document
        let communityRatingId = tmdbId?.description ?? movieId
        let ratingsRef = db.collection("ratings").document(communityRatingId)
        let userRatingRef = ratingsRef.collection("users").document(userId)
        let snapshot = try await ratingsRef.getDocument()

        if snapshot.exists {
            let currentTotal = snapshot.get("totalScore") as? Double ?? 0.0
            let currentCount = snapshot.get("numberOfRatings") as? Int ?? 0

            let newTotal = currentTotal - userScore
            let newCount = max(0, currentCount - 1)

            print("deleteMovieRanking: Updating community rating - currentTotal: \(currentTotal), currentCount: \(currentCount)")
            print("deleteMovieRanking: Subtracting score: \(userScore), newTotal: \(newTotal), newCount: \(newCount)")

            if newCount > 0 {
                let newAverage = newTotal / Double(newCount)
                try await ratingsRef.updateData([
                    "totalScore": newTotal,
                    "numberOfRatings": newCount,
                    "averageRating": newAverage,
                    "lastUpdated": FieldValue.serverTimestamp()
                ])
            } else {
                try await ratingsRef.delete()
                print("deleteMovieRanking: Deleted community document - no more ratings")
            }

            // Remove the user's rating document
            try? await userRatingRef.delete()
        } else {
            print("deleteMovieRanking: Community document doesn't exist for movieId: \(communityRatingId)")
        }
    }
    
    func createUserDocumentIfNeeded(for user: FirebaseAuth.User) async throws {
        guard user.isEmailVerified else { return }
        // ... existing code to create user document ...
    }
    
    func getMovieRatingState(userId: String, movieId: String) async throws -> MovieRatingState {
        let document = try await db.collection("users")
            .document(userId)
            .collection("rankings")
            .document(movieId)
            .getDocument()
        
        if let stateString = document.get("ratingState") as? String,
           let state = MovieRatingState(rawValue: stateString) {
            return state
        }
        
        return .initialSentiment // Default state if not found
    }
    
    func isMovieReadyForPublicRanking(userId: String, movieId: String) async throws -> Bool {
        let state = try await getMovieRatingState(userId: userId, movieId: movieId)
        return state == .finalInsertion
    }
}

extension FirestoreService {
    // MARK: - Batch Updates
    
    func batchUpdateRatings(movieUpdates: [(id: String, newScore: Double, oldScore: Double, isNewRating: Bool)]) async throws {
        // Process movies in parallel for better performance
        await withTaskGroup(of: Void.self) { group in
            for update in movieUpdates {
                group.addTask {
                    await self.updateSingleMovieRating(update: update)
                }
            }
        }
    }
    
    // New function that takes movie objects for proper TMDB ID handling
    func batchUpdateRatingsWithMovies(movieUpdates: [(movie: Movie, newScore: Double, oldScore: Double, isNewRating: Bool)]) async throws {
        print("batchUpdateRatingsWithMovies: Processing \(movieUpdates.count) updates")
        for update in movieUpdates {
            print("batchUpdateRatingsWithMovies: \(update.movie.title) - newScore=\(update.newScore), oldScore=\(update.oldScore)")
        }
        
        // Process movies in parallel for better performance
        await withTaskGroup(of: Void.self) { group in
            for update in movieUpdates {
                group.addTask {
                    await self.updateSingleMovieRatingWithMovie(update: update)
                }
            }
        }
    }
    
    private func updateSingleMovieRating(update: (id: String, newScore: Double, oldScore: Double, isNewRating: Bool)) async {
        let ratingsRef = db.collection("ratings").document(update.id)
        
        do {
            _ = try await db.runTransaction { (transaction, errorPointer) -> Any? in
                do {
                    let snapshot = try transaction.getDocument(ratingsRef)
                    
                    if snapshot.exists {
                        let currentTotal = snapshot.get("totalScore") as? Double ?? 0.0
                        let currentCount = snapshot.get("numberOfRatings") as? Int ?? 0
                        
                        let newTotal = currentTotal - update.oldScore + update.newScore
                        let newAverage = newTotal / Double(currentCount)
                        
                        transaction.updateData([
                            "totalScore": newTotal,
                            "averageRating": newAverage,
                            "lastUpdated": FieldValue.serverTimestamp()
                        ], forDocument: ratingsRef)
                    } else {
                        transaction.setData([
                            "totalScore": update.newScore,
                            "numberOfRatings": 1,
                            "averageRating": update.newScore,
                            "lastUpdated": FieldValue.serverTimestamp()
                        ], forDocument: ratingsRef)
                    }
                    return nil
                } catch {
                    if let errorPointer = errorPointer {
                        errorPointer.pointee = error as NSError
                    }
                    return nil
                }
            }
        } catch {
            print("updateSingleMovieRating: Failed to update movie \(update.id): \(error)")
        }
    }
    
    // New function that takes movie objects for proper TMDB ID handling
    private func updateSingleMovieRatingWithMovie(update: (movie: Movie, newScore: Double, oldScore: Double, isNewRating: Bool)) async {
        guard let currentUserId = Auth.auth().currentUser?.uid else { return }
        do {
            try await applyCommunityRating(userId: currentUserId, movie: update.movie, newScore: update.newScore)
        } catch {
            print("updateSingleMovieRatingWithMovie: Failed to apply rating for \(update.movie.title): \(error)")
        }
    }

    private func applyCommunityRating(userId: String, movie: Movie, newScore: Double) async throws {
        let communityRatingId = movie.tmdbId?.description ?? movie.id.uuidString
        let ratingsRef = db.collection("ratings").document(communityRatingId)
        let userRatingRef = ratingsRef.collection("users").document(userId)

        try await db.runTransaction { transaction, errorPointer in
            let ratingSnapshot: DocumentSnapshot
            do {
                ratingSnapshot = try transaction.getDocument(ratingsRef)
            } catch {
                if let errorPointer = errorPointer { errorPointer.pointee = error as NSError }
                return nil
            }

            let userSnapshot: DocumentSnapshot
            do {
                userSnapshot = try transaction.getDocument(userRatingRef)
            } catch {
                if let errorPointer = errorPointer { errorPointer.pointee = error as NSError }
                return nil
            }

            var total = ratingSnapshot.get("totalScore") as? Double ?? 0.0
            var count = ratingSnapshot.get("numberOfRatings") as? Int ?? 0

            if userSnapshot.exists {
                let previous = userSnapshot.get("score") as? Double ?? 0.0
                total -= previous
            } else {
                count += 1
            }

            total += newScore
            let average = count > 0 ? total / Double(count) : 0.0

            transaction.setData(["score": newScore], forDocument: userRatingRef)
            transaction.setData([
                "totalScore": total,
                "numberOfRatings": count,
                "averageRating": average,
                "lastUpdated": FieldValue.serverTimestamp(),
                "title": movie.title,
                "mediaType": movie.mediaType.rawValue,
                "tmdbId": movie.tmdbId as Any
            ], forDocument: ratingsRef, merge: true)

            return nil
        }
    }
    
    // Update personal rankings in Firebase
    func updatePersonalRankings(userId: String, movieUpdates: [(movie: Movie, newScore: Double, oldScore: Double)]) async throws {
        print("updatePersonalRankings: Updating \(movieUpdates.count) personal rankings")
        
        for update in movieUpdates {
            let movieData: [String: Any] = [
                "id": update.movie.id.uuidString,
                "title": update.movie.title,
                "sentiment": update.movie.sentiment.rawValue,
                "tmdbId": update.movie.tmdbId as Any,
                "mediaType": update.movie.mediaType.rawValue,
                "genres": update.movie.genres.map { ["id": $0.id, "name": $0.name] },
                "score": update.newScore,
                "originalScore": update.movie.originalScore, // Preserve the original score
                "comparisonsCount": update.movie.comparisonsCount,
                "ratingState": MovieRatingState.scoreUpdate.rawValue,
                "timestamp": FieldValue.serverTimestamp()
            ]
            
            try await db.collection("users")
                .document(userId)
                .collection("rankings")
                .document(update.movie.id.uuidString)
                .setData(movieData)
            
            print("updatePersonalRankings: Updated \(update.movie.title) from \(update.oldScore) to \(update.newScore) (originalScore: \(update.movie.originalScore))")
        }
    }
    
    // MARK: - Helper Methods
    
    func getMovieStats(movieId: String) async throws -> (totalScore: Double, count: Int, average: Double) {
        let snapshot = try await db.collection("ratings")
            .document(movieId)
            .getDocument()
        
        let totalScore = snapshot.get("totalScore") as? Double ?? 0.0
        let count = snapshot.get("numberOfRatings") as? Int ?? 0
        let average = snapshot.get("averageRating") as? Double ?? 0.0
        
        return (totalScore, count, average)
    }

    func getCurrentScores(movieIds: [String]) async throws -> [String: Double] {
        var scores: [String: Double] = [:]
        
        // Split movieIds into chunks of 30
        let chunkSize = 30
        for chunk in stride(from: 0, to: movieIds.count, by: chunkSize) {
            let end = min(chunk + chunkSize, movieIds.count)
            let chunkIds = Array(movieIds[chunk..<end])
            
            // Fetch documents for this chunk
            let snapshot = try await db.collection("ratings")
                .whereField(FieldPath.documentID(), in: chunkIds)
                .getDocuments()
            
            for document in snapshot.documents {
                if let score = document.get("totalScore") as? Double {
                    scores[document.documentID] = score
                }
            }
        }
        
        return scores
    }
} <|MERGE_RESOLUTION|>--- conflicted
+++ resolved
@@ -350,39 +350,13 @@
         case .comparing:
             print("updateMovieRanking: Skipping global stats update for comparing")
             break
-<<<<<<< HEAD
 
         case .finalInsertion, .scoreUpdate:
             print("updateMovieRanking: Applying community rating for state \(state)")
             if let currentUserId = Auth.auth().currentUser?.uid {
                 try await applyCommunityRating(userId: currentUserId, movie: movie, newScore: movie.score)
             }
-=======
-            
-        case .finalInsertion:
-            print("updateMovieRanking: Processing finalInsertion for global stats")
-            // Determine if this is a brand new rating
-            let isNewRating = !oldSnapshot.exists || oldState == MovieRatingState.initialSentiment.rawValue
-
-            print("updateMovieRanking: Movie score before update: \(movie.score)")
-            print("updateMovieRanking: Old state: \(oldState ?? "nil"), old score: \(oldScore)")
-            if isNewRating {
-                // This is a new rating - add to community ratings with the final ranking-based score
-                print("updateMovieRanking: Adding new rating with final ranking-based score: \(movie.score)")
-                try await addNewRating(movieId: movie.id.uuidString, score: movie.score, movie: movie)
-            } else {
-                // This is an update to an existing rating
-                print("updateMovieRanking: Updating existing rating from \(oldScore) to \(movie.score)")
-                try await updateSingleMovieRatingWithMovie(update: (movie: movie, newScore: movie.score, oldScore: oldScore, isNewRating: false))
-            }
-            
-        case .scoreUpdate:
-            print("updateMovieRanking: Processing scoreUpdate for global stats")
-
-            // Update community rating with the score change
-            try await updateSingleMovieRatingWithMovie(update: (movie: movie, newScore: movie.score, oldScore: oldScore, isNewRating: false))
->>>>>>> 13982f4e
-        }
+
         
         print("updateMovieRanking: Completed for movie: \(movie.title)")
     }
